#!/usr/bin/env python
# pylint: disable=E0611,E0213,E1102,C0103,E1101,W0613,R0913,R0904
#
# A library that provides a Python interface to the Telegram Bot API
# Copyright (C) 2015-2016
# Leandro Toledo de Souza <devs@python-telegram-bot.org>
#
# This program is free software: you can redistribute it and/or modify
# it under the terms of the GNU Lesser Public License as published by
# the Free Software Foundation, either version 3 of the License, or
# (at your option) any later version.
#
# This program is distributed in the hope that it will be useful,
# but WITHOUT ANY WARRANTY; without even the implied warranty of
# MERCHANTABILITY or FITNESS FOR A PARTICULAR PURPOSE.  See the
# GNU Lesser Public License for more details.
#
# You should have received a copy of the GNU Lesser Public License
# along with this program.  If not, see [http://www.gnu.org/licenses/].
"""This module contains a object that represents a Telegram Bot."""

import functools
import logging

<<<<<<< HEAD
from telegram import (User, Message, Update, Chat, ChatMember, UserProfilePhotos, File,
                      ReplyMarkup, TelegramObject, NullHandler)
=======
from telegram import (User, Message, Update, UserProfilePhotos, File, ReplyMarkup, TelegramObject,
                      NullHandler)
from telegram.error import InvalidToken
>>>>>>> 561f1c3f
from telegram.utils import request

logging.getLogger(__name__).addHandler(NullHandler())


class Bot(TelegramObject):
    """This object represents a Telegram Bot.

    Attributes:
        id (int): Unique identifier for this bot.
        first_name (str): Bot's first name.
        last_name (str): Bot's last name.
        username (str): Bot's username.
        name (str): Bot's @username.

    Args:
        token (str): Bot's unique authentication.
        base_url (Optional[str]): Telegram Bot API service URL.
        base_file_url (Optional[str]): Telegram Bot API file URL.

    """

    def __init__(self, token, base_url=None, base_file_url=None):
        self.token = self._validate_token(token)

        if not base_url:
            self.base_url = 'https://api.telegram.org/bot{0}'.format(self.token)
        else:
            self.base_url = base_url + self.token

        if not base_file_url:
            self.base_file_url = 'https://api.telegram.org/file/bot{0}'.format(self.token)
        else:
            self.base_file_url = base_file_url + self.token

        self.bot = None

        self.logger = logging.getLogger(__name__)

    @staticmethod
    def _validate_token(token):
        """a very basic validation on token"""
        if any(x.isspace() for x in token):
            raise InvalidToken()

        left, sep, _right = token.partition(':')
        if (not sep) or (not left.isdigit()) or (len(left) < 3):
            raise InvalidToken()

        return token

    def info(func):

        @functools.wraps(func)
        def decorator(self, *args, **kwargs):
            if not self.bot:
                self.getMe()

            result = func(self, *args, **kwargs)
            return result

        return decorator

    @property
    @info
    def id(self):
        return self.bot.id

    @property
    @info
    def first_name(self):
        return self.bot.first_name

    @property
    @info
    def last_name(self):
        return self.bot.last_name

    @property
    @info
    def username(self):
        return self.bot.username

    @property
    def name(self):
        return '@{0}'.format(self.username)

    def log(func):
        logger = logging.getLogger(func.__module__)

        @functools.wraps(func)
        def decorator(self, *args, **kwargs):
            logger.debug('Entering: %s', func.__name__)
            result = func(self, *args, **kwargs)
            logger.debug(result)
            logger.debug('Exiting: %s', func.__name__)
            return result

        return decorator

    def message(func):

        @functools.wraps(func)
        def decorator(self, *args, **kwargs):
            url, data = func(self, *args, **kwargs)

            if kwargs.get('reply_to_message_id'):
                data['reply_to_message_id'] = kwargs.get('reply_to_message_id')

            if kwargs.get('disable_notification'):
                data['disable_notification'] = kwargs.get('disable_notification')

            if kwargs.get('reply_markup'):
                reply_markup = kwargs.get('reply_markup')
                if isinstance(reply_markup, ReplyMarkup):
                    data['reply_markup'] = reply_markup.to_json()
                else:
                    data['reply_markup'] = reply_markup

            result = request.post(url, data, timeout=kwargs.get('timeout'))

            if result is True:
                return result

            return Message.de_json(result)

        return decorator

    @log
    def getMe(self, **kwargs):
        """A simple method for testing your bot's auth token.

        Returns:
            :class:`telegram.User`: A :class:`telegram.User` instance
            representing that bot if the credentials are valid, `None`
            otherwise.

        Raises:
            :class:`telegram.TelegramError`

        """

        url = '{0}/getMe'.format(self.base_url)

        result = request.get(url)

        self.bot = User.de_json(result)

        return self.bot

    @log
    @message
    def sendMessage(self, chat_id, text, parse_mode=None, disable_web_page_preview=None, **kwargs):
        """Use this method to send text messages.

        Args:
            chat_id (str): Unique identifier for the target chat or
                username of the target channel (in the format
                @channelusername).
            text (str): Text of the message to be sent. The current maximum
                length is 4096 UTF-8 characters.
            parse_mode (Optional[str]): Send Markdown or HTML, if you want
                Telegram apps to show bold, italic, fixed-width text or inline
                URLs in your bot's message.
            disable_web_page_preview (Optional[bool]): Disables link previews
                for links in this message.
            **kwargs (dict): Arbitrary keyword arguments.

        Keyword Args:
            disable_notification (Optional[bool]): Sends the message silently.
                iOS users will not receive a notification, Android users will
                receive a notification with no sound.
            reply_to_message_id (Optional[int]): If the message is a reply,
                ID of the original message.
            reply_markup (Optional[:class:`telegram.ReplyMarkup`]): Additional
                interface options. A JSON-serialized object for an inline
                keyboard, custom reply keyboard, instructions to hide reply
                keyboard or to force a reply from the user.
            timeout (Optional[float]): If this value is specified, use it as
                the definitive timeout (in seconds) for urlopen() operations.

        Returns:
            :class:`telegram.Message`: On success, the sent message is
            returned.

        Raises:
            :class:`telegram.TelegramError`

        """

        url = '{0}/sendMessage'.format(self.base_url)

        data = {'chat_id': chat_id, 'text': text}

        if parse_mode:
            data['parse_mode'] = parse_mode
        if disable_web_page_preview:
            data['disable_web_page_preview'] = disable_web_page_preview

        return url, data

    @log
    @message
    def forwardMessage(self, chat_id, from_chat_id, message_id, **kwargs):
        """Use this method to forward messages of any kind.

        Args:
          chat_id:
            Unique identifier for the message recipient - Chat id.
          from_chat_id:
            Unique identifier for the chat where the original message was sent
            - Chat id.
          message_id:
            Unique message identifier.

        Keyword Args:
            disable_notification (Optional[bool]): Sends the message silently.
                iOS users will not receive a notification, Android users will
                receive a notification with no sound.
            timeout (Optional[float]): If this value is specified, use it as
                the definitive timeout (in seconds) for urlopen() operations.

        Returns:
            :class:`telegram.Message`: On success, instance representing the
            message forwarded.

        Raises:
            :class:`telegram.TelegramError`

        """

        url = '{0}/forwardMessage'.format(self.base_url)

        data = {}

        if chat_id:
            data['chat_id'] = chat_id
        if from_chat_id:
            data['from_chat_id'] = from_chat_id
        if message_id:
            data['message_id'] = message_id

        return url, data

    @log
    @message
    def sendPhoto(self, chat_id, photo, caption=None, **kwargs):
        """Use this method to send photos.

        Args:
          chat_id:
            Unique identifier for the message recipient - Chat id.
          photo:
            Photo to send. You can either pass a file_id as String to resend a
            photo that is already on the Telegram servers, or upload a new
            photo using multipart/form-data.
          caption:
            Photo caption (may also be used when resending photos by file_id).
            [Optional]

        Keyword Args:
            disable_notification (Optional[bool]): Sends the message silently.
                iOS users will not receive a notification, Android users will
                receive a notification with no sound.
            reply_to_message_id (Optional[int]): If the message is a reply,
                ID of the original message.
            reply_markup (Optional[:class:`telegram.ReplyMarkup`]): Additional
                interface options. A JSON-serialized object for an inline
                keyboard, custom reply keyboard, instructions to hide reply
                keyboard or to force a reply from the user.
            timeout (Optional[float]): If this value is specified, use it as
                the definitive timeout (in seconds) for urlopen() operations.

        Returns:
            :class:`telegram.Message`: On success, instance representing the
            message posted.

        Raises:
            :class:`telegram.TelegramError`

        """

        url = '{0}/sendPhoto'.format(self.base_url)

        data = {'chat_id': chat_id, 'photo': photo}

        if caption:
            data['caption'] = caption

        return url, data

    @log
    @message
    def sendAudio(self, chat_id, audio, duration=None, performer=None, title=None, **kwargs):
        """Use this method to send audio files, if you want Telegram clients to
        display them in the music player. Your audio must be in an .mp3 format.
        On success, the sent Message is returned. Bots can currently send audio
        files of up to 50 MB in size, this limit may be changed in the future.

        For backward compatibility, when both fields title and description are
        empty and mime-type of the sent file is not "audio/mpeg", file is sent
        as playable voice message. In this case, your audio must be in an .ogg
        file encoded with OPUS. This will be removed in the future. You need to
        use sendVoice method instead.

        Args:
          chat_id:
            Unique identifier for the message recipient - Chat id.
          audio:
            Audio file to send. You can either pass a file_id as String to
            resend an audio that is already on the Telegram servers, or upload
            a new audio file using multipart/form-data.
          duration:
            Duration of sent audio in seconds. [Optional]
          performer:
            Performer of sent audio. [Optional]
          title:
            Title of sent audio. [Optional]

        Keyword Args:
            disable_notification (Optional[bool]): Sends the message silently.
                iOS users will not receive a notification, Android users will
                receive a notification with no sound.
            reply_to_message_id (Optional[int]): If the message is a reply,
                ID of the original message.
            reply_markup (Optional[:class:`telegram.ReplyMarkup`]): Additional
                interface options. A JSON-serialized object for an inline
                keyboard, custom reply keyboard, instructions to hide reply
                keyboard or to force a reply from the user.
            timeout (Optional[float]): If this value is specified, use it as
                the definitive timeout (in seconds) for urlopen() operations.

        Returns:
            :class:`telegram.Message`: On success, instance representing the
            message posted.

        Raises:
            :class:`telegram.TelegramError`

        """

        url = '{0}/sendAudio'.format(self.base_url)

        data = {'chat_id': chat_id, 'audio': audio}

        if duration:
            data['duration'] = duration
        if performer:
            data['performer'] = performer
        if title:
            data['title'] = title

        return url, data

    @log
    @message
    def sendDocument(self, chat_id, document, filename=None, caption=None, **kwargs):
        """Use this method to send general files.

        Args:
          chat_id:
            Unique identifier for the message recipient - Chat id.
          document:
            File to send. You can either pass a file_id as String to resend a
            file that is already on the Telegram servers, or upload a new file
            using multipart/form-data.
          filename:
            File name that shows in telegram message (it is usefull when you
            send file generated by temp module, for example). [Optional]
          caption:
            Document caption (may also be used when resending documents by
            file_id), 0-200 characters. [Optional]

        Keyword Args:
            disable_notification (Optional[bool]): Sends the message silently.
                iOS users will not receive a notification, Android users will
                receive a notification with no sound.
            reply_to_message_id (Optional[int]): If the message is a reply,
                ID of the original message.
            reply_markup (Optional[:class:`telegram.ReplyMarkup`]): Additional
                interface options. A JSON-serialized object for an inline
                keyboard, custom reply keyboard, instructions to hide reply
                keyboard or to force a reply from the user.
            timeout (Optional[float]): If this value is specified, use it as
                the definitive timeout (in seconds) for urlopen() operations.

        Returns:
            :class:`telegram.Message`: On success, instance representing the
            message posted.

        Raises:
            :class:`telegram.TelegramError`

        """

        url = '{0}/sendDocument'.format(self.base_url)

        data = {'chat_id': chat_id, 'document': document}

        if filename:
            data['filename'] = filename
        if caption:
            data['caption'] = caption

        return url, data

    @log
    @message
    def sendSticker(self, chat_id, sticker, **kwargs):
        """Use this method to send .webp stickers.

        Args:
          chat_id:
            Unique identifier for the message recipient - Chat id.
          sticker:
            Sticker to send. You can either pass a file_id as String to resend
            a sticker that is already on the Telegram servers, or upload a new
            sticker using multipart/form-data.

        Keyword Args:
            disable_notification (Optional[bool]): Sends the message silently.
                iOS users will not receive a notification, Android users will
                receive a notification with no sound.
            reply_to_message_id (Optional[int]): If the message is a reply,
                ID of the original message.
            reply_markup (Optional[:class:`telegram.ReplyMarkup`]): Additional
                interface options. A JSON-serialized object for an inline
                keyboard, custom reply keyboard, instructions to hide reply
                keyboard or to force a reply from the user.
            timeout (Optional[float]): If this value is specified, use it as
                the definitive timeout (in seconds) for urlopen() operations.

        Returns:
            :class:`telegram.Message`: On success, instance representing the
            message posted.

        Raises:
            :class:`telegram.TelegramError`

        """

        url = '{0}/sendSticker'.format(self.base_url)

        data = {'chat_id': chat_id, 'sticker': sticker}

        return url, data

    @log
    @message
    def sendVideo(self, chat_id, video, duration=None, caption=None, **kwargs):
        """Use this method to send video files, Telegram clients support mp4
        videos (other formats may be sent as telegram.Document).

        Args:
          chat_id:
            Unique identifier for the message recipient - Chat id.
          video:
            Video to send. You can either pass a file_id as String to resend a
            video that is already on the Telegram servers, or upload a new
            video file using multipart/form-data.
          duration:
            Duration of sent video in seconds. [Optional]
          caption:
            Video caption (may also be used when resending videos by file_id).
            [Optional]

        Keyword Args:
            disable_notification (Optional[bool]): Sends the message silently.
                iOS users will not receive a notification, Android users will
                receive a notification with no sound.
            reply_to_message_id (Optional[int]): If the message is a reply,
                ID of the original message.
            reply_markup (Optional[:class:`telegram.ReplyMarkup`]): Additional
                interface options. A JSON-serialized object for an inline
                keyboard, custom reply keyboard, instructions to hide reply
                keyboard or to force a reply from the user.
            timeout (Optional[float]): If this value is specified, use it as
                the definitive timeout (in seconds) for urlopen() operations.

        Returns:
            :class:`telegram.Message`: On success, instance representing the
            message posted.

        Raises:
            :class:`telegram.TelegramError`

        """

        url = '{0}/sendVideo'.format(self.base_url)

        data = {'chat_id': chat_id, 'video': video}

        if duration:
            data['duration'] = duration
        if caption:
            data['caption'] = caption

        return url, data

    @log
    @message
    def sendVoice(self, chat_id, voice, duration=None, **kwargs):
        """Use this method to send audio files, if you want Telegram clients to
        display the file as a playable voice message. For this to work, your
        audio must be in an .ogg file encoded with OPUS (other formats may be
        sent as Audio or Document). On success, the sent Message is returned.
        Bots can currently send audio files of up to 50 MB in size, this limit
        may be changed in the future.

        Args:
          chat_id:
            Unique identifier for the message recipient - Chat id.
          voice:
            Audio file to send. You can either pass a file_id as String to
            resend an audio that is already on the Telegram servers, or upload
            a new audio file using multipart/form-data.
          duration:
            Duration of sent audio in seconds. [Optional]

        Keyword Args:
            disable_notification (Optional[bool]): Sends the message silently.
                iOS users will not receive a notification, Android users will
                receive a notification with no sound.
            reply_to_message_id (Optional[int]): If the message is a reply,
                ID of the original message.
            reply_markup (Optional[:class:`telegram.ReplyMarkup`]): Additional
                interface options. A JSON-serialized object for an inline
                keyboard, custom reply keyboard, instructions to hide reply
                keyboard or to force a reply from the user.
            timeout (Optional[float]): If this value is specified, use it as
                the definitive timeout (in seconds) for urlopen() operations.

        Returns:
            :class:`telegram.Message`: On success, instance representing the
            message posted.

        Raises:
            :class:`telegram.TelegramError`

        """

        url = '{0}/sendVoice'.format(self.base_url)

        data = {'chat_id': chat_id, 'voice': voice}

        if duration:
            data['duration'] = duration

        return url, data

    @log
    @message
    def sendLocation(self, chat_id, latitude, longitude, **kwargs):
        """Use this method to send point on the map.

        Args:
          chat_id:
            Unique identifier for the message recipient - Chat id.
          latitude:
            Latitude of location.
          longitude:
            Longitude of location.

        Keyword Args:
            disable_notification (Optional[bool]): Sends the message silently.
                iOS users will not receive a notification, Android users will
                receive a notification with no sound.
            reply_to_message_id (Optional[int]): If the message is a reply,
                ID of the original message.
            reply_markup (Optional[:class:`telegram.ReplyMarkup`]): Additional
                interface options. A JSON-serialized object for an inline
                keyboard, custom reply keyboard, instructions to hide reply
                keyboard or to force a reply from the user.
            timeout (Optional[float]): If this value is specified, use it as
                the definitive timeout (in seconds) for urlopen() operations.

        Returns:
            :class:`telegram.Message`: On success, instance representing the
            message posted.

        Raises:
            :class:`telegram.TelegramError`

        """

        url = '{0}/sendLocation'.format(self.base_url)

        data = {'chat_id': chat_id, 'latitude': latitude, 'longitude': longitude}

        return url, data

    @log
    @message
    def sendVenue(
            self, chat_id,
            latitude,
            longitude,
            title, address,
            foursquare_id=None,
            **kwargs):
        """
        Use this method to send information about a venue.

        Args:
            chat_id:
                Unique identifier for the target chat or username of the target
                channel (in the format @channelusername).
            latitude:
                Latitude of the venue.
            longitude:
                Longitude of the venue.
            title:
                Name of the venue.
            address:
                Address of the venue.
            foursquare_id:
                Foursquare identifier of the venue.

        Keyword Args:
            disable_notification (Optional[bool]): Sends the message silently.
                iOS users will not receive a notification, Android users will
                receive a notification with no sound.
            reply_to_message_id (Optional[int]): If the message is a reply,
                ID of the original message.
            reply_markup (Optional[:class:`telegram.ReplyMarkup`]): Additional
                interface options. A JSON-serialized object for an inline
                keyboard, custom reply keyboard, instructions to hide reply
                keyboard or to force a reply from the user.
            timeout (Optional[float]): If this value is specified, use it as
                the definitive timeout (in seconds) for urlopen() operations.

        Returns:
            :class:`telegram.Message`: On success, instance representing the
            message posted.

        Raises:
            :class:`telegram.TelegramError`

        """

        url = '{0}/sendVenue'.format(self.base_url)

        data = {'chat_id': chat_id,
                'latitude': latitude,
                'longitude': longitude,
                'address': address,
                'title': title}

        if foursquare_id:
            data['foursquare_id'] = foursquare_id

        return url, data

    @log
    @message
    def sendContact(self, chat_id, phone_number, first_name, last_name=None, **kwargs):
        """
        Use this method to send phone contacts.

        Args:
            chat_id:
                Unique identifier for the target chat or username of the target
                channel (in the format @channelusername).
            phone_number:
                Contact's phone number.
            first_name:
                Contact's first name.
            last_name:
                Contact's last name.

        Keyword Args:
            disable_notification (Optional[bool]): Sends the message silently.
                iOS users will not receive a notification, Android users will
                receive a notification with no sound.
            reply_to_message_id (Optional[int]): If the message is a reply,
                ID of the original message.
            reply_markup (Optional[:class:`telegram.ReplyMarkup`]): Additional
                interface options. A JSON-serialized object for an inline
                keyboard, custom reply keyboard, instructions to hide reply
                keyboard or to force a reply from the user.
            timeout (Optional[float]): If this value is specified, use it as
                the definitive timeout (in seconds) for urlopen() operations.

        Returns:
            :class:`telegram.Message`: On success, instance representing the
            message posted.

        Raises:
            :class:`telegram.TelegramError`

        """

        url = '{0}/sendContact'.format(self.base_url)

        data = {'chat_id': chat_id, 'phone_number': phone_number, 'first_name': first_name}

        if last_name:
            data['last_name'] = last_name

        return url, data

    @log
    @message
    def sendChatAction(self, chat_id, action, **kwargs):
        """Use this method when you need to tell the user that something is
        happening on the bot's side. The status is set for 5 seconds or less
        (when a message arrives from your bot, Telegram clients clear its
        typing status).

        Args:
          chat_id:
            Unique identifier for the message recipient - Chat id.
          action:
            Type of action to broadcast. Choose one, depending on what the user
            is about to receive:
            - ChatAction.TYPING for text messages,
            - ChatAction.UPLOAD_PHOTO for photos,
            - ChatAction.UPLOAD_VIDEO for videos,
            - ChatAction.UPLOAD_AUDIO for audio files,
            - ChatAction.UPLOAD_DOCUMENT for general files,
            - ChatAction.FIND_LOCATION for location data.
        """

        url = '{0}/sendChatAction'.format(self.base_url)

        data = {'chat_id': chat_id, 'action': action}

        return url, data

    @log
    def answerInlineQuery(self,
                          inline_query_id,
                          results,
                          cache_time=300,
                          is_personal=None,
                          next_offset=None,
                          switch_pm_text=None,
                          switch_pm_parameter=None,
                          **kwargs):
        """Use this method to send answers to an inline query. No more than
        50 results per query are allowed.

        Args:
            inline_query_id (str): Unique identifier for the answered query.
            results (list[:class:`telegram.InlineQueryResult`]): A list of
                results for the inline query.
            cache_time (Optional[int]): The maximum amount of time the
                result of the inline query may be cached on the server.
            is_personal (Optional[bool]): Pass `True`, if results may be
                cached on the server side only for the user that sent the
                query. By default, results may be returned to any user who
                sends the same query.
            next_offset (Optional[str]): Pass the offset that a client
                should send in the next query with the same text to receive
                more results. Pass an empty string if there are no more
                results or if you don't support pagination. Offset length
                can't exceed 64 bytes.
            switch_pm_text (Optional[str]): If passed, clients will display
                a button with specified text that switches the user to a
                private chat with the bot and sends the bot a start message
                with the parameter switch_pm_parameter.
            switch_pm_parameter (Optional[str]): Parameter for the start
                message sent to the bot when user presses the switch button.

        Keyword Args:
            timeout (Optional[float]): If this value is specified, use it as
                the definitive timeout (in seconds) for urlopen() operations.

        Returns:
            bool: On success, `True` is returned.

        Raises:
            :class:`telegram.TelegramError`

        """

        url = '{0}/answerInlineQuery'.format(self.base_url)

        results = [res.to_dict() for res in results]

        data = {'inline_query_id': inline_query_id, 'results': results}

        if cache_time or cache_time == 0:
            data['cache_time'] = cache_time
        if is_personal:
            data['is_personal'] = is_personal
        if next_offset is not None:
            data['next_offset'] = next_offset
        if switch_pm_text:
            data['switch_pm_text'] = switch_pm_text
        if switch_pm_parameter:
            data['switch_pm_parameter'] = switch_pm_parameter

        result = request.post(url, data, timeout=kwargs.get('timeout'))

        return result

    @log
    def getUserProfilePhotos(self, user_id, offset=None, limit=100, **kwargs):
        """Use this method to get a list of profile pictures for a user.

        Args:
          user_id:
            Unique identifier of the target user.
          offset:
            Sequential number of the first photo to be returned. By default,
            all photos are returned. [Optional]
          limit:
            Limits the number of photos to be retrieved. Values between 1-100
            are accepted. Defaults to 100. [Optional]

        Keyword Args:
            timeout (Optional[float]): If this value is specified, use it as
                the definitive timeout (in seconds) for urlopen() operations.

        Returns:
            list[:class:`telegram.UserProfilePhotos`]: A list of
            :class:`telegram.UserProfilePhotos` objects are returned.

        Raises:
            :class:`telegram.TelegramError`

        """

        url = '{0}/getUserProfilePhotos'.format(self.base_url)

        data = {'user_id': user_id}

        if offset:
            data['offset'] = offset
        if limit:
            data['limit'] = limit

        result = request.post(url, data, timeout=kwargs.get('timeout'))

        return UserProfilePhotos.de_json(result)

    @log
    def getFile(self, file_id, **kwargs):
        """Use this method to get basic info about a file and prepare it for
        downloading. For the moment, bots can download files of up to 20MB in
        size.

        Args:
          file_id:
            File identifier to get info about.

        Keyword Args:
            timeout (Optional[float]): If this value is specified, use it as
                the definitive timeout (in seconds) for urlopen() operations.

        Returns:
            :class:`telegram.File`: On success, a :class:`telegram.File`
            object is returned.

        Raises:
            :class:`telegram.TelegramError`

        """

        url = '{0}/getFile'.format(self.base_url)

        data = {'file_id': file_id}

        result = request.post(url, data, timeout=kwargs.get('timeout'))

        if result.get('file_path'):
            result['file_path'] = '%s/%s' % (self.base_file_url, result['file_path'])

        return File.de_json(result)

    @log
    def kickChatMember(self, chat_id, user_id, **kwargs):
        """Use this method to kick a user from a group or a supergroup. In the
        case of supergroups, the user will not be able to return to the group
        on their own using invite links, etc., unless unbanned first. The bot
        must be an administrator in the group for this to work.

        Args:
          chat_id:
            Unique identifier for the target group or username of the target
            supergroup (in the format @supergroupusername).
          user_id:
            Unique identifier of the target user.

        Keyword Args:
            timeout (Optional[float]): If this value is specified, use it as
                the definitive timeout (in seconds) for urlopen() operations.

        Returns:
            bool: On success, `True` is returned.

        Raises:
            :class:`telegram.TelegramError`

        """

        url = '{0}/kickChatMember'.format(self.base_url)

        data = {'chat_id': chat_id, 'user_id': user_id}

        result = request.post(url, data, timeout=kwargs.get('timeout'))

        return result

    @log
    def unbanChatMember(self, chat_id, user_id, **kwargs):
        """Use this method to unban a previously kicked user in a supergroup.
        The user will not return to the group automatically, but will be able
        to join via link, etc. The bot must be an administrator in the group
        for this to work.

        Args:
          chat_id:
            Unique identifier for the target group or username of the target
            supergroup (in the format @supergroupusername).
          user_id:
            Unique identifier of the target user.

        Keyword Args:
            timeout (Optional[float]): If this value is specified, use it as
                the definitive timeout (in seconds) for urlopen() operations.

        Returns:
            bool: On success, `True` is returned.

        Raises:
            :class:`telegram.TelegramError`

        """

        url = '{0}/unbanChatMember'.format(self.base_url)

        data = {'chat_id': chat_id, 'user_id': user_id}

        result = request.post(url, data, timeout=kwargs.get('timeout'))

        return result

    @log
    def answerCallbackQuery(self, callback_query_id, text=None, show_alert=False, **kwargs):
        """Use this method to send answers to callback queries sent from
        inline keyboards. The answer will be displayed to the user as a
        notification at the top of the chat screen or as an alert.

        Args:
            callback_query_id (str): Unique identifier for the query to be
                answered.
            text (Optional[str]): Text of the notification. If not
                specified, nothing will be shown to the user.
            show_alert (Optional[bool]): If `True`, an alert will be shown
                by the client instead of a notification at the top of the chat
                screen. Defaults to `False`.

        Keyword Args:
            timeout (Optional[float]): If this value is specified, use it as
                the definitive timeout (in seconds) for urlopen() operations.
            network_delay (Optional[float]): If using the timeout (which is
                a `timeout` for the Telegram servers operation),
                then `network_delay` as an extra delay (in seconds) to
                compensate for network latency. Defaults to 2.

        Returns:
            bool: On success, `True` is returned.

        Raises:
            :class:`telegram.TelegramError`

        """

        url = '{0}/answerCallbackQuery'.format(self.base_url)

        data = {'callback_query_id': callback_query_id}

        if text:
            data['text'] = text
        if show_alert:
            data['show_alert'] = show_alert

        result = request.post(url, data, timeout=kwargs.get('timeout'))

        return result

    @log
    def editMessageText(self,
                        text,
                        chat_id=None,
                        message_id=None,
                        inline_message_id=None,
                        parse_mode=None,
                        disable_web_page_preview=None,
                        reply_markup=None,
                        **kwargs):
        """Use this method to edit text messages sent by the bot or via the bot
        (for inline bots).

        Args:
          text:
            New text of the message.
          chat_id:
            Required if inline_message_id is not specified. Unique identifier
            for the target chat or username of the target channel (in the
            format @channelusername).
          message_id:
            Required if inline_message_id is not specified. Unique identifier
            of the sent message.
          inline_message_id:
            Required if chat_id and message_id are not specified. Identifier of
            the inline message.
          parse_mode:
            Send Markdown or HTML, if you want Telegram apps to show bold,
            italic, fixed-width text or inline URLs in your bot's message.
          disable_web_page_preview:
            Disables link previews for links in this message.
          reply_markup:
            A JSON-serialized object for an inline keyboard.

        Keyword Args:
            timeout (Optional[float]): If this value is specified, use it as
                the definitive timeout (in seconds) for urlopen() operations.

        Returns:
            :class:`telegram.Message`: On success, if edited message is sent by
            the bot, the edited message is returned, otherwise `True` is
            returned.

        Raises:
            :class:`telegram.TelegramError`

        """

        url = '{0}/editMessageText'.format(self.base_url)

        data = {'text': text}

        if chat_id:
            data['chat_id'] = chat_id
        if message_id:
            data['message_id'] = message_id
        if inline_message_id:
            data['inline_message_id'] = inline_message_id
        if parse_mode:
            data['parse_mode'] = parse_mode
        if disable_web_page_preview:
            data['disable_web_page_preview'] = disable_web_page_preview
        if reply_markup:
            if isinstance(reply_markup, ReplyMarkup):
                data['reply_markup'] = reply_markup.to_json()
            else:
                data['reply_markup'] = reply_markup

        result = request.post(url, data, timeout=kwargs.get('timeout'))

        return Message.de_json(result)

    @log
    @message
    def editMessageCaption(self,
                           chat_id=None,
                           message_id=None,
                           inline_message_id=None,
                           caption=None,
                           **kwargs):
        """Use this method to edit captions of messages sent by the bot or
        via the bot (for inline bots).

        Args:
            chat_id (Optional[str]): Required if inline_message_id is not
                specified. Unique identifier for the target chat or username of
                the target channel (in the format @channelusername).
            message_id (Optional[str]): Required if inline_message_id is not
                specified. Unique identifier of the sent message.
            inline_message_id (Optional[str]): Required if chat_id and
                message_id are not specified. Identifier of the inline message.
            caption (Optional[str]): New caption of the message.
            **kwargs (Optional[dict]): Arbitrary keyword arguments.

        Keyword Args:
            reply_markup (Optional[:class:`telegram.InlineKeyboardMarkup`]):
                A JSON-serialized object for an inline keyboard.
            timeout (Optional[float]): If this value is specified, use it as
                the definitive timeout (in seconds) for urlopen() operations.

        Returns:
            :class:`telegram.Message`: On success, if edited message is sent by
            the bot, the edited message is returned, otherwise `True` is
            returned.

        Raises:
            :class:`telegram.TelegramError`

        """

        url = '{0}/editMessageCaption'.format(self.base_url)

        data = {}

        if caption:
            data['caption'] = caption
        if chat_id:
            data['chat_id'] = chat_id
        if message_id:
            data['message_id'] = message_id
        if inline_message_id:
            data['inline_message_id'] = inline_message_id

        return url, data

    @log
    @message
    def editMessageReplyMarkup(
            self, chat_id=None,
            message_id=None, inline_message_id=None,
            **kwargs):
        """Use this method to edit only the reply markup of messages sent by
        the bot or via the bot (for inline bots).

        Args:
            chat_id (Optional[str]): Required if inline_message_id is not
                specified. Unique identifier for the target chat or username of
                the target channel (in the format @channelusername).
            message_id (Optional[str]): Required if inline_message_id is not
                specified. Unique identifier of the sent message.
            inline_message_id (Optional[str]): Required if chat_id and
                message_id are not specified. Identifier of the inline message.
            **kwargs (Optional[dict]): Arbitrary keyword arguments.

        Keyword Args:
            reply_markup (Optional[:class:`telegram.InlineKeyboardMarkup`]):
                A JSON-serialized object for an inline keyboard.
            timeout (Optional[float]): If this value is specified, use it as
                the definitive timeout (in seconds) for urlopen() operations.

        Returns:
            :class:`telegram.Message`: On success, if edited message is sent by
            the bot, the edited message is returned, otherwise `True` is
            returned.

        Raises:
            :class:`telegram.TelegramError`

        """

        url = '{0}/editMessageReplyMarkup'.format(self.base_url)

        data = {}

        if chat_id:
            data['chat_id'] = chat_id
        if message_id:
            data['message_id'] = message_id
        if inline_message_id:
            data['inline_message_id'] = inline_message_id

        return url, data

    @log
    def getUpdates(self, offset=None, limit=100, timeout=0, network_delay=.2, **kwargs):
        """Use this method to receive incoming updates using long polling.

        Args:
          offset:
            Identifier of the first update to be returned. Must be greater by
            one than the highest among the identifiers of previously received
            updates. By default, updates starting with the earliest unconfirmed
            update are returned. An update is considered confirmed as soon as
            getUpdates is called with an offset higher than its update_id.
          limit:
            Limits the number of updates to be retrieved. Values between 1-100
            are accepted. Defaults to 100.
          timeout:
            Timeout in seconds for long polling. Defaults to 0, i.e. usual
            short polling.
          network_delay:
            Additional timeout in seconds to allow the response from Telegram
            to take some time when using long polling. Defaults to 2, which
            should be enough for most connections. Increase it if it takes very
            long for data to be transmitted from and to the Telegram servers.

        Returns:
            list[:class:`telegram.Update`]: A list of :class:`telegram.Update`
            objects are returned.

        Raises:
            :class:`telegram.TelegramError`

        """

        url = '{0}/getUpdates'.format(self.base_url)

        data = {'timeout': timeout}

        if offset:
            data['offset'] = offset
        if limit:
            data['limit'] = limit

        urlopen_timeout = timeout + network_delay

        result = request.post(url, data, timeout=urlopen_timeout)

        if result:
            self.logger.debug('Getting updates: %s', [u['update_id'] for u in result])
        else:
            self.logger.debug('No new updates found.')

        return [Update.de_json(x) for x in result]

    @log
    def setWebhook(self, webhook_url=None, certificate=None, **kwargs):
        """Use this method to specify a url and receive incoming updates via an
        outgoing webhook. Whenever there is an update for the bot, we will send
        an HTTPS POST request to the specified url, containing a
        JSON-serialized Update. In case of an unsuccessful request, we will
        give up after a reasonable amount of attempts.

        Args:
          webhook_url:
            HTTPS url to send updates to.
            Use an empty string to remove webhook integration

        Keyword Args:
            timeout (Optional[float]): If this value is specified, use it as
                the definitive timeout (in seconds) for urlopen() operations.

        Returns:
            bool: On success, `True` is returned.

        Raises:
            :class:`telegram.TelegramError`

        """

        url = '{0}/setWebhook'.format(self.base_url)

        data = {}

        if webhook_url is not None:
            data['url'] = webhook_url
        if certificate:
            data['certificate'] = certificate

        result = request.post(url, data, timeout=kwargs.get('timeout'))

        return result

    @log
    def leaveChat(self, chat_id, **kwargs):
        """Use this method for your bot to leave a group, supergroup or
        channel.

        Args:
          chat_id:
            Unique identifier for the target chat or username of the target
            channel (in the format @channelusername).

        Keyword Args:
            timeout (Optional[float]): If this value is specified, use it as
                the definitive timeout (in seconds) for urlopen() operations.

        Returns:
            bool: On success, `True` is returned.

        Raises:
            :class:`telegram.TelegramError`

        """

        url = '{0}/leaveChat'.format(self.base_url)

        data = {'chat_id': chat_id}

        result = request.post(url, data, timeout=kwargs.get('timeout'))

        return result

    @log
    def getChat(self, chat_id, **kwargs):
        """Use this method to get up to date information about the chat
        (current name of the user for one-on-one conversations, current
        username of a user, group or channel, etc.).

        Args:
          chat_id:
            Unique identifier for the target chat or username of the target
            channel (in the format @channelusername).

        Keyword Args:
            timeout (Optional[float]): If this value is specified, use it as
                the definitive timeout (in seconds) for urlopen() operations.

        Returns:
            :class:`telegram.Chat`: On success, :class:`telegram.Chat` is
            returned.

        Raises:
            :class:`telegram.TelegramError`

        """

        url = '{0}/getChat'.format(self.base_url)

        data = {'chat_id': chat_id}

        result = request.post(url, data, timeout=kwargs.get('timeout'))

        return Chat.de_json(result)

    @log
    def getChatAdministrators(self, chat_id, **kwargs):
        """Use this method to get a list of administrators in a chat. On
        success, returns an Array of ChatMember objects that contains
        information about all chat administrators except other bots. If the
        chat is a group or a supergroup and no administrators were appointed,
        only the creator will be returned.

        Args:
          chat_id:
            Unique identifier for the target chat or username of the target
            channel (in the format @channelusername).


        Keyword Args:
            timeout (Optional[float]): If this value is specified, use it as
                the definitive timeout (in seconds) for urlopen() operations.

        Returns:
            list[:class:`telegram.ChatMember`]: On success, a list of
            :class:`telegram.ChatMember` objects are returned.

        Raises:
            :class:`telegram.TelegramError`

        """

        url = '{0}/getChatAdministrators'.format(self.base_url)

        data = {'chat_id': chat_id}

        result = request.post(url, data, timeout=kwargs.get('timeout'))

        return [ChatMember.de_json(x) for x in result]

    @log
    def getChatMembersCount(self, chat_id, **kwargs):
        """Use this method to get the number of members in a chat.

        Args:
          chat_id:
            Unique identifier for the target chat or username of the target
            channel (in the format @channelusername).


        Keyword Args:
            timeout (Optional[float]): If this value is specified, use it as
                the definitive timeout (in seconds) for urlopen() operations.

        Returns:
            int: On success, an `int` is returned.

        Raises:
            :class:`telegram.TelegramError`

        """

        url = '{0}/getChatMembersCount'.format(self.base_url)

        data = {'chat_id': chat_id}

        result = request.post(url, data, timeout=kwargs.get('timeout'))

        return result

    @log
    def getChatMember(self, chat_id, user_id, **kwargs):
        """Use this method to get information about a member of a chat.

        Args:
          chat_id:
            Unique identifier for the target chat or username of the target
            channel (in the format @channelusername).
          user_id:
            Unique identifier of the target user.


        Keyword Args:
            timeout (Optional[float]): If this value is specified, use it as
                the definitive timeout (in seconds) for urlopen() operations.

        Returns:
            :class:`telegram.ChatMember`: On success,
            :class:`telegram.ChatMember` is returned.

        Raises:
            :class:`telegram.TelegramError`

        """

        url = '{0}/getChatMember'.format(self.base_url)

        data = {'chat_id': chat_id, 'user_id': user_id}

        result = request.post(url, data, timeout=kwargs.get('timeout'))

        return ChatMember.de_json(result)

    @staticmethod
    def de_json(data):
        data = super(Bot, Bot).de_json(data)

        return Bot(**data)

    def to_dict(self):
        data = {'id': self.id, 'username': self.username, 'first_name': self.username}

        if self.last_name:
            data['last_name'] = self.last_name

        return data

    def __reduce__(self):
        return (self.__class__, (self.token, self.base_url.replace(self.token, ''),
                                 self.base_file_url.replace(self.token, '')))

    # snake_case (PEP8) aliases
    get_me = getMe
    send_message = sendMessage
    forward_message = forwardMessage
    send_photo = sendPhoto
    send_audio = sendAudio
    send_document = sendDocument
    send_sticker = sendSticker
    send_video = sendVideo
    send_voice = sendVoice
    send_location = sendLocation
    send_venue = sendVenue
    send_contact = sendContact
    send_chat_action = sendChatAction
    answer_inline_query = answerInlineQuery
    get_user_profile_photos = getUserProfilePhotos
    get_file = getFile
    kick_chat_member = kickChatMember
    unban_chat_member = unbanChatMember
    answer_callback_query = answerCallbackQuery
    edit_message_text = editMessageText
    edit_message_caption = editMessageCaption
    edit_message_reply_markup = editMessageReplyMarkup
    get_updates = getUpdates
    set_webhook = setWebhook
    leave_chat = leaveChat
    get_chat = getChat
    get_chat_administrators = getChatAdministrators
    get_chat_member = getChatMember
    get_chat_members_count = getChatMembersCount<|MERGE_RESOLUTION|>--- conflicted
+++ resolved
@@ -22,14 +22,9 @@
 import functools
 import logging
 
-<<<<<<< HEAD
 from telegram import (User, Message, Update, Chat, ChatMember, UserProfilePhotos, File,
                       ReplyMarkup, TelegramObject, NullHandler)
-=======
-from telegram import (User, Message, Update, UserProfilePhotos, File, ReplyMarkup, TelegramObject,
-                      NullHandler)
 from telegram.error import InvalidToken
->>>>>>> 561f1c3f
 from telegram.utils import request
 
 logging.getLogger(__name__).addHandler(NullHandler())
