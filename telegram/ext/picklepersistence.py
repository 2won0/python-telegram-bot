--- conflicted
+++ resolved
@@ -92,15 +92,12 @@
                 all = pickle.load(f)
                 self.user_data = defaultdict(dict, all['user_data'])
                 self.chat_data = defaultdict(dict, all['chat_data'])
-<<<<<<< HEAD
-                self.bot_data = all['bot_data']
+                # For backwards compatibility with files not containing bot data
+                self.bot_data = all.get('bot_data', {})
+                # For backwards compatibility with files not containing roles
                 self.roles = all.get('roles', Roles(None))
                 if self.roles:
                     self.roles = Roles.decode_from_json(self.roles, None)
-=======
-                # For backwards compatibility with files not containing bot data
-                self.bot_data = all.get('bot_data', {})
->>>>>>> 14f712b3
                 self.conversations = all['conversations']
         except IOError:
             self.conversations = {}
