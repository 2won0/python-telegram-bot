#!/usr/bin/env python
#
# A library that provides a Python interface to the Telegram Bot API
# Copyright (C) 2015-2020
# Leandro Toledo de Souza <devs@python-telegram-bot.org>
#
# This program is free software: you can redistribute it and/or modify
# it under the terms of the GNU Lesser Public License as published by
# the Free Software Foundation, either version 3 of the License, or
# (at your option) any later version.
#
# This program is distributed in the hope that it will be useful,
# but WITHOUT ANY WARRANTY; without even the implied warranty of
# MERCHANTABILITY or FITNESS FOR A PARTICULAR PURPOSE.  See the
# GNU Lesser Public License for more details.
#
# You should have received a copy of the GNU Lesser Public License
# along with this program.  If not, see [http://www.gnu.org/licenses/].
import signal
import sys

from telegram.utils.helpers import encode_conversations_to_json

try:
    import ujson as json
except ImportError:
    import json
import logging
import os
import pickle
from collections import defaultdict
from copy import deepcopy

import pytest

from telegram import Update, Message, User, Chat, MessageEntity
from telegram.ext import BasePersistence, Updater, ConversationHandler, MessageHandler, Filters, \
    PicklePersistence, CommandHandler, DictPersistence, TypeHandler, Roles, Role


@pytest.fixture(autouse=True)
def change_directory(tmp_path):
    orig_dir = os.getcwd()
    # Switch to a temporary directory so we don't have to worry about cleaning up files
    # (str() for py<3.6)
    os.chdir(str(tmp_path))
    yield
    # Go back to original directory
    os.chdir(orig_dir)


@pytest.fixture(scope="function")
def base_persistence():
    return BasePersistence(store_chat_data=True, store_user_data=True, store_bot_data=True)


@pytest.fixture(scope="function")
def bot_data():
    return {'test1': 'test2', 'test3': {'test4': 'test5'}}


@pytest.fixture(scope="function")
def chat_data():
    return defaultdict(dict, {-12345: {'test1': 'test2'}, -67890: {3: 'test4'}})


@pytest.fixture(scope="function")
def user_data():
    return defaultdict(dict, {12345: {'test1': 'test2'}, 67890: {3: 'test4'}})


@pytest.fixture(scope='function')
def conversations():
    return {'name1': {(123, 123): 3, (456, 654): 4},
            'name2': {(123, 321): 1, (890, 890): 2},
            'name3': {(123, 321): 1, (890, 890): 2}}


@pytest.fixture(scope='function')
def roles():
    roles = Roles(None)
    roles.add_admin(12345)
    roles.add_role(name='parent_role', chat_ids=[456])
    roles.add_role(name='role', chat_ids=[123], parent_roles=roles['parent_role'])
    return roles


@pytest.fixture(scope="function")
def updater(bot, base_persistence):
    base_persistence.store_chat_data = False
    base_persistence.store_bot_data = False
    base_persistence.store_user_data = False
    base_persistence.store_roles = False
    u = Updater(bot=bot, persistence=base_persistence)
    base_persistence.store_bot_data = True
    base_persistence.store_chat_data = True
    base_persistence.store_user_data = True
    base_persistence.store_roles = True
    return u


class TestBasePersistence(object):

    def test_creation(self, base_persistence):
        assert base_persistence.store_chat_data
        assert base_persistence.store_user_data
        with pytest.raises(NotImplementedError):
            base_persistence.get_bot_data()
        with pytest.raises(NotImplementedError):
            base_persistence.get_chat_data()
        with pytest.raises(NotImplementedError):
            base_persistence.get_user_data()
        with pytest.raises(NotImplementedError):
            base_persistence.get_conversations("test")
        with pytest.raises(NotImplementedError):
            base_persistence.update_bot_data(None)
        with pytest.raises(NotImplementedError):
            base_persistence.update_chat_data(None, None)
        with pytest.raises(NotImplementedError):
            base_persistence.update_user_data(None, None)
        with pytest.raises(NotImplementedError):
            base_persistence.update_conversation(None, None, None)

    def test_implementation(self, updater, base_persistence):
        dp = updater.dispatcher
        assert dp.persistence == base_persistence

    def test_conversationhandler_addition(self, dp, base_persistence):
        with pytest.raises(ValueError, match="when handler is unnamed"):
            ConversationHandler([], [], [], persistent=True)
        with pytest.raises(ValueError, match="if dispatcher has no persistence"):
            dp.add_handler(ConversationHandler([], {}, [], persistent=True, name="My Handler"))
        dp.persistence = base_persistence
        with pytest.raises(NotImplementedError):
            dp.add_handler(ConversationHandler([], {}, [], persistent=True, name="My Handler"))

    def test_dispatcher_integration_init(self, bot, base_persistence, chat_data, user_data,
                                         bot_data, roles):
        def get_user_data():
            return "test"

        def get_chat_data():
            return "test"

        def get_bot_data():
            return "test"

        def get_roles():
            return "test"

        base_persistence.get_user_data = get_user_data
        base_persistence.get_chat_data = get_chat_data
        base_persistence.get_bot_data = get_bot_data
        base_persistence.get_roles = get_roles

        with pytest.raises(ValueError, match="user_data must be of type defaultdict"):
            u = Updater(bot=bot, persistence=base_persistence)

        def get_user_data():
            return user_data

        base_persistence.get_user_data = get_user_data
        with pytest.raises(ValueError, match="chat_data must be of type defaultdict"):
            u = Updater(bot=bot, persistence=base_persistence)

        def get_chat_data():
            return chat_data

        base_persistence.get_chat_data = get_chat_data
        with pytest.raises(ValueError, match="bot_data must be of type dict"):
            u = Updater(bot=bot, persistence=base_persistence)

        def get_bot_data():
            return bot_data

        base_persistence.get_bot_data = get_bot_data
        with pytest.raises(ValueError, match="roles must be of type Roles"):
            u = Updater(bot=bot, persistence=base_persistence)

        def get_roles():
            return roles

        base_persistence.get_roles = get_roles
        u = Updater(bot=bot, persistence=base_persistence)
        assert u.dispatcher.bot_data == bot_data
        assert u.dispatcher.chat_data == chat_data
        assert u.dispatcher.user_data == user_data
        u.dispatcher.chat_data[442233]['test5'] = 'test6'
        assert u.dispatcher.chat_data[442233]['test5'] == 'test6'

    def test_dispatcher_integration_handlers(self, caplog, bot, base_persistence,
                                             chat_data, user_data, bot_data, roles):
        def get_user_data():
            return user_data

        def get_chat_data():
            return chat_data

        def get_bot_data():
            return bot_data

        def get_roles():
            return roles

        base_persistence.get_user_data = get_user_data
        base_persistence.get_chat_data = get_chat_data
        base_persistence.get_bot_data = get_bot_data
        base_persistence.get_roles = get_roles
        # base_persistence.update_chat_data = lambda x: x
        # base_persistence.update_user_data = lambda x: x
        updater = Updater(bot=bot, persistence=base_persistence, use_context=True)
        dp = updater.dispatcher

        def callback_known_user(update, context):
            if not context.user_data['test1'] == 'test2':
                pytest.fail('user_data corrupt')
            if not context.bot_data == bot_data:
                pytest.fail('bot_data corrupt')
            if not context.roles == roles:
                pytest.fail('roles corrupt')

        def callback_known_chat(update, context):
            if not context.chat_data['test3'] == 'test4':
                pytest.fail('chat_data corrupt')
            if not context.bot_data == bot_data:
                pytest.fail('bot_data corrupt')
            if not context.roles == roles:
                pytest.fail('roles corrupt')

        def callback_unknown_user_or_chat(update, context):
            if not context.user_data == {}:
                pytest.fail('user_data corrupt')
            if not context.chat_data == {}:
                pytest.fail('chat_data corrupt')
            if not context.bot_data == bot_data:
                pytest.fail('bot_data corrupt')
            if not context.roles == roles:
                pytest.fail('roles corrupt')
            context.user_data[1] = 'test7'
            context.chat_data[2] = 'test8'
            context.bot_data['test0'] = 'test0'
            context.roles.add_role(name='test0', chat_ids=[1, 2, 3])

        known_user = MessageHandler(Filters.user(user_id=12345), callback_known_user,
                                    pass_chat_data=True, pass_user_data=True)
        known_chat = MessageHandler(Filters.chat(chat_id=-67890), callback_known_chat,
                                    pass_chat_data=True, pass_user_data=True)
        unknown = MessageHandler(Filters.all, callback_unknown_user_or_chat, pass_chat_data=True,
                                 pass_user_data=True)
        dp.add_handler(known_user)
        dp.add_handler(known_chat)
        dp.add_handler(unknown)
        user1 = User(id=12345, first_name='test user', is_bot=False)
        user2 = User(id=54321, first_name='test user', is_bot=False)
        chat1 = Chat(id=-67890, type='group')
        chat2 = Chat(id=-987654, type='group')
        m = Message(1, user1, None, chat2)
        u = Update(0, m)
        with caplog.at_level(logging.ERROR):
            dp.process_update(u)
        rec = caplog.records[-1]
        assert rec.msg == 'No error handlers are registered, logging exception.'
        assert rec.levelname == 'ERROR'
        rec = caplog.records[-2]
        assert rec.msg == 'No error handlers are registered, logging exception.'
        assert rec.levelname == 'ERROR'
        m.from_user = user2
        m.chat = chat1
        u = Update(1, m)
        dp.process_update(u)
        m.chat = chat2
        u = Update(2, m)

        def save_bot_data(data):
            if 'test0' not in data:
                pytest.fail()

        def save_chat_data(data):
            if -987654 not in data:
                pytest.fail()

        def save_user_data(data):
            if 54321 not in data:
                pytest.fail()

        def save_roles(data):
            if 'test0' not in data:
                pytest.fail()

        base_persistence.update_chat_data = save_chat_data
        base_persistence.update_user_data = save_user_data
        base_persistence.update_bot_data = save_bot_data
        base_persistence.update_roles = save_roles
        dp.process_update(u)

        assert dp.user_data[54321][1] == 'test7'
        assert dp.chat_data[-987654][2] == 'test8'
        assert dp.bot_data['test0'] == 'test0'
        assert dp.roles['test0'].equals(Role(name='test0', chat_ids=[1, 2, 3],
                                             parent_roles=dp.roles.ADMINS))

    def test_persistence_dispatcher_arbitrary_update_types(self, dp, base_persistence, caplog):
        # Updates used with TypeHandler doesn't necessarily have the proper attributes for
        # persistence, makes sure it works anyways

        dp.persistence = base_persistence

        class MyUpdate(object):
            pass

        dp.add_handler(TypeHandler(MyUpdate, lambda *_: None))

        with caplog.at_level(logging.ERROR):
            dp.process_update(MyUpdate())
        assert 'An uncaught error was raised while processing the update' not in caplog.text


@pytest.fixture(scope='function')
def pickle_persistence():
    return PicklePersistence(filename='pickletest',
                             store_user_data=True,
                             store_chat_data=True,
                             store_bot_data=True,
                             store_roles=True,
                             single_file=False,
                             on_flush=False)


@pytest.fixture(scope='function')
def pickle_persistence_only_roles():
    return PicklePersistence(filename='pickletest',
                             store_user_data=False,
                             store_chat_data=False,
                             store_bot_data=False,
                             store_roles=True,
                             single_file=False,
                             on_flush=False)


@pytest.fixture(scope='function')
def pickle_persistence_only_bot():
    return PicklePersistence(filename='pickletest',
                             store_user_data=False,
                             store_chat_data=False,
                             store_bot_data=True,
                             store_roles=False,
                             single_file=False,
                             on_flush=False)


@pytest.fixture(scope='function')
def pickle_persistence_only_chat():
    return PicklePersistence(filename='pickletest',
                             store_user_data=False,
                             store_chat_data=True,
                             store_bot_data=False,
                             store_roles=False,
                             single_file=False,
                             on_flush=False)


@pytest.fixture(scope='function')
def pickle_persistence_only_user():
    return PicklePersistence(filename='pickletest',
                             store_user_data=True,
                             store_chat_data=False,
                             store_bot_data=False,
                             store_roles=False,
                             single_file=False,
                             on_flush=False)


@pytest.fixture(scope='function')
def bad_pickle_files():
    for name in ['pickletest_user_data', 'pickletest_chat_data', 'pickletest_bot_data',
                 'pickletest_conversations', 'pickletest_roles', 'pickletest']:
        with open(name, 'w') as f:
            f.write('(())')
    yield True
<<<<<<< HEAD
    for name in ['pickletest_user_data', 'pickletest_chat_data', 'pickletest_bot_data',
                 'pickletest_conversations', 'pickletest_roles', 'pickletest']:
        os.remove(name)
=======
>>>>>>> f7ec7a7c


@pytest.fixture(scope='function')
def good_pickle_files(user_data, chat_data, bot_data, conversations, roles):
    data = {'user_data': user_data, 'chat_data': chat_data,
            'bot_data': bot_data, 'conversations': conversations, 'roles': roles.encode_to_json()}
    with open('pickletest_user_data', 'wb') as f:
        pickle.dump(user_data, f)
    with open('pickletest_chat_data', 'wb') as f:
        pickle.dump(chat_data, f)
    with open('pickletest_bot_data', 'wb') as f:
        pickle.dump(bot_data, f)
    with open('pickletest_roles', 'wb') as f:
        pickle.dump(roles.encode_to_json(), f)
    with open('pickletest_conversations', 'wb') as f:
        pickle.dump(conversations, f)
    with open('pickletest', 'wb') as f:
        pickle.dump(data, f)
    yield True
<<<<<<< HEAD
    for name in ['pickletest_user_data', 'pickletest_chat_data', 'pickletest_bot_data',
                 'pickletest_conversations', 'pickletest_roles', 'pickletest']:
        os.remove(name)
=======
>>>>>>> f7ec7a7c


@pytest.fixture(scope='function')
def pickle_files_wo_bot_data(user_data, chat_data, conversations):
    data = {'user_data': user_data, 'chat_data': chat_data, 'conversations': conversations}
    with open('pickletest_user_data', 'wb') as f:
        pickle.dump(user_data, f)
    with open('pickletest_chat_data', 'wb') as f:
        pickle.dump(chat_data, f)
    with open('pickletest_conversations', 'wb') as f:
        pickle.dump(conversations, f)
    with open('pickletest', 'wb') as f:
        pickle.dump(data, f)
    yield True


@pytest.fixture(scope='function')
def update(bot):
    user = User(id=321, first_name='test_user', is_bot=False)
    chat = Chat(id=123, type='group')
    message = Message(1, user, None, chat, text="Hi there", bot=bot)
    return Update(0, message=message)


class TestPickelPersistence(object):
    def test_no_files_present_multi_file(self, pickle_persistence):
        assert pickle_persistence.get_user_data() == defaultdict(dict)
        assert pickle_persistence.get_user_data() == defaultdict(dict)
        assert pickle_persistence.get_chat_data() == defaultdict(dict)
        assert pickle_persistence.get_chat_data() == defaultdict(dict)
        assert pickle_persistence.get_bot_data() == {}
        assert pickle_persistence.get_bot_data() == {}
        assert pickle_persistence.get_roles() == Roles(None)
        assert pickle_persistence.get_roles() == Roles(None)
        assert pickle_persistence.get_conversations('noname') == {}
        assert pickle_persistence.get_conversations('noname') == {}

    def test_no_files_present_single_file(self, pickle_persistence):
        pickle_persistence.single_file = True
        assert pickle_persistence.get_user_data() == defaultdict(dict)
        assert pickle_persistence.get_user_data() == defaultdict(dict)
        assert pickle_persistence.get_chat_data() == defaultdict(dict)
        assert pickle_persistence.get_chat_data() == defaultdict(dict)
        assert pickle_persistence.get_bot_data() == {}
        assert pickle_persistence.get_bot_data() == {}
        assert pickle_persistence.get_roles() == Roles(None)
        assert pickle_persistence.get_roles() == Roles(None)
        assert pickle_persistence.get_conversations('noname') == {}
        assert pickle_persistence.get_conversations('noname') == {}

    def test_with_bad_multi_file(self, pickle_persistence, bad_pickle_files):
        with pytest.raises(TypeError, match='pickletest_user_data'):
            pickle_persistence.get_user_data()
        with pytest.raises(TypeError, match='pickletest_chat_data'):
            pickle_persistence.get_chat_data()
        with pytest.raises(TypeError, match='pickletest_bot_data'):
            pickle_persistence.get_bot_data()
        with pytest.raises(TypeError, match='pickletest_roles'):
            pickle_persistence.get_roles()
        with pytest.raises(TypeError, match='pickletest_conversations'):
            pickle_persistence.get_conversations('name')

    def test_with_bad_single_file(self, pickle_persistence, bad_pickle_files):
        pickle_persistence.single_file = True
        with pytest.raises(TypeError, match='pickletest'):
            pickle_persistence.get_user_data()
        with pytest.raises(TypeError, match='pickletest'):
            pickle_persistence.get_chat_data()
        with pytest.raises(TypeError, match='pickletest'):
            pickle_persistence.get_bot_data()
        with pytest.raises(TypeError, match='pickletest'):
            pickle_persistence.get_roles()
        with pytest.raises(TypeError, match='pickletest'):
            pickle_persistence.get_conversations('name')

    def test_with_good_multi_file(self, pickle_persistence, good_pickle_files):
        user_data = pickle_persistence.get_user_data()
        assert isinstance(user_data, defaultdict)
        assert user_data[12345]['test1'] == 'test2'
        assert user_data[67890][3] == 'test4'
        assert user_data[54321] == {}

        chat_data = pickle_persistence.get_chat_data()
        assert isinstance(chat_data, defaultdict)
        assert chat_data[-12345]['test1'] == 'test2'
        assert chat_data[-67890][3] == 'test4'
        assert chat_data[-54321] == {}

        bot_data = pickle_persistence.get_bot_data()
        assert isinstance(bot_data, dict)
        assert bot_data['test1'] == 'test2'
        assert bot_data['test3']['test4'] == 'test5'
        assert 'test0' not in bot_data

        roles = pickle_persistence.get_roles()
        assert isinstance(roles, Roles)
        pr = Role(name='parent_role', chat_ids=456)
        r = Role(name='role', chat_ids=123, parent_roles=pr)
        assert roles.ADMINS.equals(Role(name='admins', chat_ids=12345, child_roles=[r, pr]))
        assert roles['parent_role'].equals(pr)
        assert roles['role'].equals(r)
        assert not roles.get('test', None)

        conversation1 = pickle_persistence.get_conversations('name1')
        assert isinstance(conversation1, dict)
        assert conversation1[(123, 123)] == 3
        assert conversation1[(456, 654)] == 4
        with pytest.raises(KeyError):
            conversation1[(890, 890)]
        conversation2 = pickle_persistence.get_conversations('name2')
        assert isinstance(conversation1, dict)
        assert conversation2[(123, 321)] == 1
        assert conversation2[(890, 890)] == 2
        with pytest.raises(KeyError):
            conversation2[(123, 123)]

    def test_with_good_single_file(self, pickle_persistence, good_pickle_files):
        pickle_persistence.single_file = True
        user_data = pickle_persistence.get_user_data()
        assert isinstance(user_data, defaultdict)
        assert user_data[12345]['test1'] == 'test2'
        assert user_data[67890][3] == 'test4'
        assert user_data[54321] == {}

        chat_data = pickle_persistence.get_chat_data()
        assert isinstance(chat_data, defaultdict)
        assert chat_data[-12345]['test1'] == 'test2'
        assert chat_data[-67890][3] == 'test4'
        assert chat_data[-54321] == {}

        bot_data = pickle_persistence.get_bot_data()
        assert isinstance(bot_data, dict)
        assert bot_data['test1'] == 'test2'
        assert bot_data['test3']['test4'] == 'test5'
        assert 'test0' not in bot_data

        roles = pickle_persistence.get_roles()
        assert isinstance(roles, Roles)
        pr = Role(name='parent_role', chat_ids=456)
        r = Role(name='role', chat_ids=123, parent_roles=pr)
        assert roles.ADMINS.equals(Role(name='admins', chat_ids=12345, child_roles=[r, pr]))
        assert roles['parent_role'].equals(pr)
        assert roles['role'].equals(r)
        assert not roles.get('test', None)

        conversation1 = pickle_persistence.get_conversations('name1')
        assert isinstance(conversation1, dict)
        assert conversation1[(123, 123)] == 3
        assert conversation1[(456, 654)] == 4
        with pytest.raises(KeyError):
            conversation1[(890, 890)]
        conversation2 = pickle_persistence.get_conversations('name2')
        assert isinstance(conversation1, dict)
        assert conversation2[(123, 321)] == 1
        assert conversation2[(890, 890)] == 2
        with pytest.raises(KeyError):
            conversation2[(123, 123)]

    def test_with_multi_file_wo_bot_data(self, pickle_persistence, pickle_files_wo_bot_data):
        user_data = pickle_persistence.get_user_data()
        assert isinstance(user_data, defaultdict)
        assert user_data[12345]['test1'] == 'test2'
        assert user_data[67890][3] == 'test4'
        assert user_data[54321] == {}

        chat_data = pickle_persistence.get_chat_data()
        assert isinstance(chat_data, defaultdict)
        assert chat_data[-12345]['test1'] == 'test2'
        assert chat_data[-67890][3] == 'test4'
        assert chat_data[-54321] == {}

        bot_data = pickle_persistence.get_bot_data()
        assert isinstance(bot_data, dict)
        assert not bot_data.keys()

        conversation1 = pickle_persistence.get_conversations('name1')
        assert isinstance(conversation1, dict)
        assert conversation1[(123, 123)] == 3
        assert conversation1[(456, 654)] == 4
        with pytest.raises(KeyError):
            conversation1[(890, 890)]
        conversation2 = pickle_persistence.get_conversations('name2')
        assert isinstance(conversation1, dict)
        assert conversation2[(123, 321)] == 1
        assert conversation2[(890, 890)] == 2
        with pytest.raises(KeyError):
            conversation2[(123, 123)]

    def test_with_single_file_wo_bot_data(self, pickle_persistence, pickle_files_wo_bot_data):
        pickle_persistence.single_file = True
        user_data = pickle_persistence.get_user_data()
        assert isinstance(user_data, defaultdict)
        assert user_data[12345]['test1'] == 'test2'
        assert user_data[67890][3] == 'test4'
        assert user_data[54321] == {}

        chat_data = pickle_persistence.get_chat_data()
        assert isinstance(chat_data, defaultdict)
        assert chat_data[-12345]['test1'] == 'test2'
        assert chat_data[-67890][3] == 'test4'
        assert chat_data[-54321] == {}

        bot_data = pickle_persistence.get_bot_data()
        assert isinstance(bot_data, dict)
        assert not bot_data.keys()

    def test_updating_multi_file(self, pickle_persistence, good_pickle_files):
        user_data = pickle_persistence.get_user_data()
        user_data[54321]['test9'] = 'test 10'
        assert not pickle_persistence.user_data == user_data
        pickle_persistence.update_user_data(54321, user_data[54321])
        assert pickle_persistence.user_data == user_data
        with open('pickletest_user_data', 'rb') as f:
            user_data_test = defaultdict(dict, pickle.load(f))
        assert user_data_test == user_data

        chat_data = pickle_persistence.get_chat_data()
        chat_data[54321]['test9'] = 'test 10'
        assert not pickle_persistence.chat_data == chat_data
        pickle_persistence.update_chat_data(54321, chat_data[54321])
        assert pickle_persistence.chat_data == chat_data
        with open('pickletest_chat_data', 'rb') as f:
            chat_data_test = defaultdict(dict, pickle.load(f))
        assert chat_data_test == chat_data

        bot_data = pickle_persistence.get_bot_data()
        bot_data['test6'] = 'test 7'
        assert not pickle_persistence.bot_data == bot_data
        pickle_persistence.update_bot_data(bot_data)
        assert pickle_persistence.bot_data == bot_data
        with open('pickletest_bot_data', 'rb') as f:
            bot_data_test = pickle.load(f)
        assert bot_data_test == bot_data

        roles = pickle_persistence.get_roles()
        roles.add_role(name='new_role', chat_ids=10)
        assert not pickle_persistence.roles == roles
        pickle_persistence.update_roles(roles)
        assert pickle_persistence.roles == roles
        with open('pickletest_roles', 'rb') as f:
            roles_test = pickle.load(f)
            roles_test = Roles.decode_from_json(roles_test, None)
        assert roles_test == roles

        conversation1 = pickle_persistence.get_conversations('name1')
        conversation1[(123, 123)] = 5
        assert not pickle_persistence.conversations['name1'] == conversation1
        pickle_persistence.update_conversation('name1', (123, 123), 5)
        assert pickle_persistence.conversations['name1'] == conversation1
        with open('pickletest_conversations', 'rb') as f:
            conversations_test = defaultdict(dict, pickle.load(f))
        assert conversations_test['name1'] == conversation1

    def test_updating_single_file(self, pickle_persistence, good_pickle_files):
        pickle_persistence.single_file = True

        user_data = pickle_persistence.get_user_data()
        user_data[54321]['test9'] = 'test 10'
        assert not pickle_persistence.user_data == user_data
        pickle_persistence.update_user_data(54321, user_data[54321])
        assert pickle_persistence.user_data == user_data
        with open('pickletest', 'rb') as f:
            user_data_test = defaultdict(dict, pickle.load(f)['user_data'])
        assert user_data_test == user_data

        chat_data = pickle_persistence.get_chat_data()
        chat_data[54321]['test9'] = 'test 10'
        assert not pickle_persistence.chat_data == chat_data
        pickle_persistence.update_chat_data(54321, chat_data[54321])
        assert pickle_persistence.chat_data == chat_data
        with open('pickletest', 'rb') as f:
            chat_data_test = defaultdict(dict, pickle.load(f)['chat_data'])
        assert chat_data_test == chat_data

        bot_data = pickle_persistence.get_bot_data()
        bot_data['test6'] = 'test 7'
        assert not pickle_persistence.bot_data == bot_data
        pickle_persistence.update_bot_data(bot_data)
        assert pickle_persistence.bot_data == bot_data
        with open('pickletest', 'rb') as f:
            bot_data_test = pickle.load(f)['bot_data']
        assert bot_data_test == bot_data

        roles = pickle_persistence.get_roles()
        roles.add_role(name='new_role', chat_ids=10)
        assert not pickle_persistence.roles == roles
        pickle_persistence.update_roles(roles)
        assert pickle_persistence.roles == roles
        with open('pickletest', 'rb') as f:
            roles_test = pickle.load(f)['roles']
            roles_test = Roles.decode_from_json(roles_test, None)
        assert roles_test == roles

        conversation1 = pickle_persistence.get_conversations('name1')
        conversation1[(123, 123)] = 5
        assert not pickle_persistence.conversations['name1'] == conversation1
        pickle_persistence.update_conversation('name1', (123, 123), 5)
        assert pickle_persistence.conversations['name1'] == conversation1
        with open('pickletest', 'rb') as f:
            conversations_test = defaultdict(dict, pickle.load(f)['conversations'])
        assert conversations_test['name1'] == conversation1

    def test_save_on_flush_multi_files(self, pickle_persistence, good_pickle_files):
        # Should run without error
        pickle_persistence.flush()
        pickle_persistence.on_flush = True

        user_data = pickle_persistence.get_user_data()
        user_data[54321]['test9'] = 'test 10'
        assert not pickle_persistence.user_data == user_data

        pickle_persistence.update_user_data(54321, user_data[54321])
        assert pickle_persistence.user_data == user_data

        with open('pickletest_user_data', 'rb') as f:
            user_data_test = defaultdict(dict, pickle.load(f))
        assert not user_data_test == user_data

        chat_data = pickle_persistence.get_chat_data()
        chat_data[54321]['test9'] = 'test 10'
        assert not pickle_persistence.chat_data == chat_data

        pickle_persistence.update_chat_data(54321, chat_data[54321])
        assert pickle_persistence.chat_data == chat_data

        with open('pickletest_chat_data', 'rb') as f:
            chat_data_test = defaultdict(dict, pickle.load(f))
        assert not chat_data_test == chat_data

        bot_data = pickle_persistence.get_bot_data()
        bot_data['test6'] = 'test 7'
        assert not pickle_persistence.bot_data == bot_data

        pickle_persistence.update_bot_data(bot_data)
        assert pickle_persistence.bot_data == bot_data

        with open('pickletest_bot_data', 'rb') as f:
            bot_data_test = pickle.load(f)
        assert not bot_data_test == bot_data

        roles = pickle_persistence.get_roles()
        roles.add_role(name='new_role', chat_ids=10)
        assert not pickle_persistence.roles == roles

        pickle_persistence.update_roles(roles)
        assert pickle_persistence.roles == roles

        with open('pickletest_roles', 'rb') as f:
            roles_test = pickle.load(f)
            roles_test = Roles.decode_from_json(roles_test, None)
        assert not roles_test == bot_data

        conversation1 = pickle_persistence.get_conversations('name1')
        conversation1[(123, 123)] = 5
        assert not pickle_persistence.conversations['name1'] == conversation1

        pickle_persistence.update_conversation('name1', (123, 123), 5)
        assert pickle_persistence.conversations['name1'] == conversation1

        with open('pickletest_conversations', 'rb') as f:
            conversations_test = defaultdict(dict, pickle.load(f))
        assert not conversations_test['name1'] == conversation1

        pickle_persistence.flush()
        with open('pickletest_user_data', 'rb') as f:
            user_data_test = defaultdict(dict, pickle.load(f))
        assert user_data_test == user_data

        with open('pickletest_chat_data', 'rb') as f:
            chat_data_test = defaultdict(dict, pickle.load(f))
        assert chat_data_test == chat_data

        with open('pickletest_bot_data', 'rb') as f:
            bot_data_test = pickle.load(f)
        assert bot_data_test == bot_data

        with open('pickletest_roles', 'rb') as f:
            roles_test = pickle.load(f)
            roles_test = Roles.decode_from_json(roles_test, None)
        assert roles_test == roles

        with open('pickletest_conversations', 'rb') as f:
            conversations_test = defaultdict(dict, pickle.load(f))
        assert conversations_test['name1'] == conversation1

    def test_save_on_flush_single_files(self, pickle_persistence, good_pickle_files):
        # Should run without error
        pickle_persistence.flush()

        pickle_persistence.on_flush = True
        pickle_persistence.single_file = True

        user_data = pickle_persistence.get_user_data()
        user_data[54321]['test9'] = 'test 10'
        assert not pickle_persistence.user_data == user_data
        pickle_persistence.update_user_data(54321, user_data[54321])
        assert pickle_persistence.user_data == user_data
        with open('pickletest', 'rb') as f:
            user_data_test = defaultdict(dict, pickle.load(f)['user_data'])
        assert not user_data_test == user_data

        chat_data = pickle_persistence.get_chat_data()
        chat_data[54321]['test9'] = 'test 10'
        assert not pickle_persistence.chat_data == chat_data
        pickle_persistence.update_chat_data(54321, chat_data[54321])
        assert pickle_persistence.chat_data == chat_data
        with open('pickletest', 'rb') as f:
            chat_data_test = defaultdict(dict, pickle.load(f)['chat_data'])
        assert not chat_data_test == chat_data

        bot_data = pickle_persistence.get_bot_data()
        bot_data['test6'] = 'test 7'
        assert not pickle_persistence.bot_data == bot_data
        pickle_persistence.update_bot_data(bot_data)
        assert pickle_persistence.bot_data == bot_data
        with open('pickletest', 'rb') as f:
            bot_data_test = pickle.load(f)['bot_data']
        assert not bot_data_test == bot_data

        roles = pickle_persistence.get_roles()
        roles.add_role(name='new_role', chat_ids=10)
        assert not pickle_persistence.roles == roles

        pickle_persistence.update_roles(roles)
        assert pickle_persistence.roles == roles

        with open('pickletest', 'rb') as f:
            roles_test = pickle.load(f)['roles']
            roles_test = Roles.decode_from_json(roles_test, None)
        assert not roles_test == bot_data

        conversation1 = pickle_persistence.get_conversations('name1')
        conversation1[(123, 123)] = 5
        assert not pickle_persistence.conversations['name1'] == conversation1
        pickle_persistence.update_conversation('name1', (123, 123), 5)
        assert pickle_persistence.conversations['name1'] == conversation1
        with open('pickletest', 'rb') as f:
            conversations_test = defaultdict(dict, pickle.load(f)['conversations'])
        assert not conversations_test['name1'] == conversation1

        pickle_persistence.flush()
        with open('pickletest', 'rb') as f:
            user_data_test = defaultdict(dict, pickle.load(f)['user_data'])
        assert user_data_test == user_data

        with open('pickletest', 'rb') as f:
            chat_data_test = defaultdict(dict, pickle.load(f)['chat_data'])
        assert chat_data_test == chat_data

        with open('pickletest', 'rb') as f:
            bot_data_test = pickle.load(f)['bot_data']
        assert bot_data_test == bot_data

        with open('pickletest', 'rb') as f:
            roles_test = pickle.load(f)['roles']
            roles_test = Roles.decode_from_json(roles_test, None)
        assert roles_test == roles

        with open('pickletest', 'rb') as f:
            conversations_test = defaultdict(dict, pickle.load(f)['conversations'])
        assert conversations_test['name1'] == conversation1

    def test_with_handler(self, bot, update, bot_data, roles, pickle_persistence,
                          good_pickle_files):
        u = Updater(bot=bot, persistence=pickle_persistence, use_context=True)
        dp = u.dispatcher

        def first(update, context):
            if not context.user_data == {}:
                pytest.fail()
            if not context.chat_data == {}:
                pytest.fail()
            if not context.bot_data == bot_data:
                pytest.fail()
            if not context.roles == roles:
                pytest.fail()
            context.user_data['test1'] = 'test2'
            context.chat_data['test3'] = 'test4'
            context.bot_data['test1'] = 'test0'
            context.roles.add_role(name='test2', chat_ids=[4, 5])

        def second(update, context):
            if not context.user_data['test1'] == 'test2':
                pytest.fail()
            if not context.chat_data['test3'] == 'test4':
                pytest.fail()
            if not context.bot_data['test1'] == 'test0':
                pytest.fail()
            if not context.roles['test2'].user_ids == set([4, 5]):
                pytest.fail()

        h1 = MessageHandler(None, first, pass_user_data=True, pass_chat_data=True)
        h2 = MessageHandler(None, second, pass_user_data=True, pass_chat_data=True)
        dp.add_handler(h1)
        dp.process_update(update)
        del (dp)
        del (u)
        del (pickle_persistence)
        pickle_persistence_2 = PicklePersistence(filename='pickletest',
                                                 store_user_data=True,
                                                 store_chat_data=True,
                                                 store_bot_data=True,
                                                 store_roles=True,
                                                 single_file=False,
                                                 on_flush=False)
        u = Updater(bot=bot, persistence=pickle_persistence_2)
        dp = u.dispatcher
        dp.add_handler(h2)
        dp.process_update(update)

    def test_flush_on_stop(self, bot, update, pickle_persistence):
        u = Updater(bot=bot, persistence=pickle_persistence)
        dp = u.dispatcher
        u.running = True
        dp.user_data[4242424242]['my_test'] = 'Working!'
        dp.chat_data[-4242424242]['my_test2'] = 'Working2!'
        dp.bot_data['my_test3'] = 'Working3!'
        dp.roles.add_role(name='Working4!', chat_ids=[4, 5])
        u.signal_handler(signal.SIGINT, None)
        del (dp)
        del (u)
        del (pickle_persistence)
        pickle_persistence_2 = PicklePersistence(filename='pickletest',
                                                 store_user_data=True,
                                                 store_chat_data=True,
                                                 store_bot_data=True,
                                                 store_roles=True,
                                                 single_file=False,
                                                 on_flush=False)
        assert pickle_persistence_2.get_user_data()[4242424242]['my_test'] == 'Working!'
        assert pickle_persistence_2.get_chat_data()[-4242424242]['my_test2'] == 'Working2!'
        assert pickle_persistence_2.get_bot_data()['my_test3'] == 'Working3!'
        assert pickle_persistence_2.get_roles()['Working4!'].chat_ids == set([4, 5])

<<<<<<< HEAD
    def test_flush_on_stop_only_roles(self, bot, update, pickle_persistence_only_roles):
        os.remove('pickletest_user_data')
        os.remove('pickletest_chat_data')
        os.remove('pickletest_bot_data')
        os.remove('pickletest_roles')
        u = Updater(bot=bot, persistence=pickle_persistence_only_roles)
        dp = u.dispatcher
        u.running = True
        dp.user_data[4242424242]['my_test'] = 'Working!'
        dp.chat_data[-4242424242]['my_test2'] = 'Working2!'
        dp.bot_data['test'] = 'Working3!'
        dp.roles.add_role(name='Working5!', chat_ids=[4, 5])
        u.signal_handler(signal.SIGINT, None)
        del (dp)
        del (u)
        del (pickle_persistence_only_roles)
        pickle_persistence_2 = PicklePersistence(filename='pickletest',
                                                 store_user_data=False,
                                                 store_chat_data=False,
                                                 store_bot_data=False,
                                                 store_roles=True,
                                                 single_file=False,
                                                 on_flush=False)
        assert pickle_persistence_2.get_user_data() == {}
        assert pickle_persistence_2.get_chat_data() == {}
        assert pickle_persistence_2.get_bot_data() == {}
        assert pickle_persistence_2.get_roles()['Working5!'].chat_ids == set([4, 5])

    def test_flush_on_stop_only_bot(self, bot, update, pickle_persistence_only_bot):
        os.remove('pickletest_roles')
=======
    def test_flush_on_stop_only_bot(self, bot, update, pickle_persistence_only_bot):
>>>>>>> f7ec7a7c
        u = Updater(bot=bot, persistence=pickle_persistence_only_bot)
        dp = u.dispatcher
        u.running = True
        dp.user_data[4242424242]['my_test'] = 'Working!'
        dp.chat_data[-4242424242]['my_test2'] = 'Working2!'
        dp.bot_data['my_test3'] = 'Working3!'
        dp.roles.add_role(name='Working4!', chat_ids=[4, 5])
        u.signal_handler(signal.SIGINT, None)
        del (dp)
        del (u)
        del (pickle_persistence_only_bot)
        pickle_persistence_2 = PicklePersistence(filename='pickletest',
                                                 store_user_data=False,
                                                 store_chat_data=False,
                                                 store_bot_data=True,
                                                 store_roles=False,
                                                 single_file=False,
                                                 on_flush=False)
        assert pickle_persistence_2.get_user_data() == {}
        assert pickle_persistence_2.get_chat_data() == {}
        assert pickle_persistence_2.get_bot_data()['my_test3'] == 'Working3!'
        assert pickle_persistence_2.get_roles() == Roles(None)

    def test_flush_on_stop_only_chat(self, bot, update, pickle_persistence_only_chat):
        u = Updater(bot=bot, persistence=pickle_persistence_only_chat)
        dp = u.dispatcher
        u.running = True
        dp.user_data[4242424242]['my_test'] = 'Working!'
        dp.chat_data[-4242424242]['my_test2'] = 'Working2!'
        dp.bot_data['my_test3'] = 'Working3!'
        dp.roles.add_role(name='Working4!', chat_ids=[4, 5])
        u.signal_handler(signal.SIGINT, None)
        del (dp)
        del (u)
        del (pickle_persistence_only_chat)
        pickle_persistence_2 = PicklePersistence(filename='pickletest',
                                                 store_user_data=False,
                                                 store_chat_data=True,
                                                 store_bot_data=False,
                                                 store_roles=False,
                                                 single_file=False,
                                                 on_flush=False)
        assert pickle_persistence_2.get_user_data() == {}
        assert pickle_persistence_2.get_chat_data()[-4242424242]['my_test2'] == 'Working2!'
        assert pickle_persistence_2.get_bot_data() == {}
        assert pickle_persistence_2.get_roles() == Roles(None)

    def test_flush_on_stop_only_user(self, bot, update, pickle_persistence_only_user):
        u = Updater(bot=bot, persistence=pickle_persistence_only_user)
        dp = u.dispatcher
        u.running = True
        dp.user_data[4242424242]['my_test'] = 'Working!'
        dp.chat_data[-4242424242]['my_test2'] = 'Working2!'
        dp.bot_data['my_test3'] = 'Working3!'
        dp.roles.add_role(name='Working4!', chat_ids=[4, 5])
        u.signal_handler(signal.SIGINT, None)
        del (dp)
        del (u)
        del (pickle_persistence_only_user)
        pickle_persistence_2 = PicklePersistence(filename='pickletest',
                                                 store_user_data=True,
                                                 store_chat_data=False,
                                                 store_bot_data=False,
                                                 store_roles=False,
                                                 single_file=False,
                                                 on_flush=False)
        assert pickle_persistence_2.get_user_data()[4242424242]['my_test'] == 'Working!'
        assert pickle_persistence_2.get_chat_data()[-4242424242] == {}
        assert pickle_persistence_2.get_bot_data() == {}
        assert pickle_persistence_2.get_roles() == Roles(None)

    def test_with_conversationHandler(self, dp, update, good_pickle_files, pickle_persistence):
        dp.persistence = pickle_persistence
        dp.use_context = True
        NEXT, NEXT2 = range(2)

        def start(update, context):
            return NEXT

        start = CommandHandler('start', start)

        def next(update, context):
            return NEXT2

        next = MessageHandler(None, next)

        def next2(update, context):
            return ConversationHandler.END

        next2 = MessageHandler(None, next2)

        ch = ConversationHandler([start], {NEXT: [next], NEXT2: [next2]}, [], name='name2',
                                 persistent=True)
        dp.add_handler(ch)
        assert ch.conversations[ch._get_key(update)] == 1
        dp.process_update(update)
        assert ch._get_key(update) not in ch.conversations
        update.message.text = '/start'
        update.message.entities = [MessageEntity(MessageEntity.BOT_COMMAND, 0, 6)]
        dp.process_update(update)
        assert ch.conversations[ch._get_key(update)] == 0
        assert ch.conversations == pickle_persistence.conversations['name2']

    def test_with_nested_conversationHandler(self, dp, update, good_pickle_files,
                                             pickle_persistence):
        dp.persistence = pickle_persistence
        dp.use_context = True
        NEXT2, NEXT3 = range(1, 3)

        def start(update, context):
            return NEXT2

        start = CommandHandler('start', start)

        def next(update, context):
            return NEXT2

        next = MessageHandler(None, next)

        def next2(update, context):
            return ConversationHandler.END

        next2 = MessageHandler(None, next2)

        nested_ch = ConversationHandler(
            [next],
            {NEXT2: [next2]},
            [],
            name='name3',
            persistent=True,
            map_to_parent={ConversationHandler.END: ConversationHandler.END},
        )

        ch = ConversationHandler([start], {NEXT2: [nested_ch], NEXT3: []}, [], name='name2',
                                 persistent=True)
        dp.add_handler(ch)
        assert ch.conversations[ch._get_key(update)] == 1
        assert nested_ch.conversations[nested_ch._get_key(update)] == 1
        dp.process_update(update)
        assert ch._get_key(update) not in ch.conversations
        assert nested_ch._get_key(update) not in nested_ch.conversations
        update.message.text = '/start'
        update.message.entities = [MessageEntity(MessageEntity.BOT_COMMAND, 0, 6)]
        dp.process_update(update)
        assert ch.conversations[ch._get_key(update)] == 1
        assert ch.conversations == pickle_persistence.conversations['name2']
        assert nested_ch._get_key(update) not in nested_ch.conversations
        dp.process_update(update)
        assert ch.conversations[ch._get_key(update)] == 1
        assert ch.conversations == pickle_persistence.conversations['name2']
        assert nested_ch.conversations[nested_ch._get_key(update)] == 1
        assert nested_ch.conversations == pickle_persistence.conversations['name3']


@pytest.fixture(scope='function')
def user_data_json(user_data):
    return json.dumps(user_data)


@pytest.fixture(scope='function')
def chat_data_json(chat_data):
    return json.dumps(chat_data)


@pytest.fixture(scope='function')
def bot_data_json(bot_data):
    return json.dumps(bot_data)


@pytest.fixture(scope='function')
def conversations_json(conversations):
    return """{"name1": {"[123, 123]": 3, "[456, 654]": 4}, "name2":
              {"[123, 321]": 1, "[890, 890]": 2}, "name3":
              {"[123, 321]": 1, "[890, 890]": 2}}"""


@pytest.fixture(scope='function')
def roles_json(roles):
    return roles.encode_to_json()


class TestDictPersistence(object):
    def test_no_json_given(self):
        dict_persistence = DictPersistence()
        assert dict_persistence.get_user_data() == defaultdict(dict)
        assert dict_persistence.get_chat_data() == defaultdict(dict)
        assert dict_persistence.get_bot_data() == {}
        assert dict_persistence.get_roles() == Roles(None)
        assert dict_persistence.get_conversations('noname') == {}

    def test_bad_json_string_given(self):
        bad_user_data = 'thisisnojson99900()))('
        bad_chat_data = 'thisisnojson99900()))('
        bad_bot_data = 'thisisnojson99900()))('
        bad_roles = 'thisisnojson99900()))('
        bad_conversations = 'thisisnojson99900()))('
        with pytest.raises(TypeError, match='user_data'):
            DictPersistence(user_data_json=bad_user_data)
        with pytest.raises(TypeError, match='chat_data'):
            DictPersistence(chat_data_json=bad_chat_data)
        with pytest.raises(TypeError, match='bot_data'):
            DictPersistence(bot_data_json=bad_bot_data)
        with pytest.raises(TypeError, match='roles'):
            DictPersistence(roles_json=bad_roles)
        with pytest.raises(TypeError, match='conversations'):
            DictPersistence(conversations_json=bad_conversations)

    def test_invalid_json_string_given(self, pickle_persistence, bad_pickle_files):
        bad_user_data = '["this", "is", "json"]'
        bad_chat_data = '["this", "is", "json"]'
        bad_bot_data = '["this", "is", "json"]'
        bad_roles = '["this", "is", "json"]'
        bad_conversations = '["this", "is", "json"]'
        with pytest.raises(TypeError, match='user_data'):
            DictPersistence(user_data_json=bad_user_data)
        with pytest.raises(TypeError, match='chat_data'):
            DictPersistence(chat_data_json=bad_chat_data)
        with pytest.raises(TypeError, match='bot_data'):
            DictPersistence(bot_data_json=bad_bot_data)
        with pytest.raises(TypeError, match='roles'):
            DictPersistence(roles_json=bad_roles)
        with pytest.raises(TypeError, match='conversations'):
            DictPersistence(conversations_json=bad_conversations)

    def test_good_json_input(self, user_data_json, chat_data_json, bot_data_json, roles_json,
                             conversations_json):
        dict_persistence = DictPersistence(user_data_json=user_data_json,
                                           chat_data_json=chat_data_json,
                                           bot_data_json=bot_data_json,
                                           roles_json=roles_json,
                                           conversations_json=conversations_json)
        user_data = dict_persistence.get_user_data()
        assert isinstance(user_data, defaultdict)
        assert user_data[12345]['test1'] == 'test2'
        assert user_data[67890][3] == 'test4'
        assert user_data[54321] == {}

        chat_data = dict_persistence.get_chat_data()
        assert isinstance(chat_data, defaultdict)
        assert chat_data[-12345]['test1'] == 'test2'
        assert chat_data[-67890][3] == 'test4'
        assert chat_data[-54321] == {}

        bot_data = dict_persistence.get_bot_data()
        assert isinstance(bot_data, dict)
        assert bot_data['test1'] == 'test2'
        assert bot_data['test3']['test4'] == 'test5'
        assert 'test6' not in bot_data

        roles = dict_persistence.get_roles()
        assert isinstance(roles, Roles)
        pr = Role(name='parent_role', chat_ids=456)
        r = Role(name='role', chat_ids=123, parent_roles=pr)
        assert roles.ADMINS.equals(Role(name='admins', chat_ids=12345, child_roles=[r, pr]))
        assert roles['parent_role'].equals(pr)
        assert roles['role'].equals(r)
        assert not roles.get('test', None)

        conversation1 = dict_persistence.get_conversations('name1')
        assert isinstance(conversation1, dict)
        assert conversation1[(123, 123)] == 3
        assert conversation1[(456, 654)] == 4
        with pytest.raises(KeyError):
            conversation1[(890, 890)]
        conversation2 = dict_persistence.get_conversations('name2')
        assert isinstance(conversation1, dict)
        assert conversation2[(123, 321)] == 1
        assert conversation2[(890, 890)] == 2
        with pytest.raises(KeyError):
            conversation2[(123, 123)]

    def test_dict_outputs(self, user_data, user_data_json, chat_data, chat_data_json,
                          bot_data, bot_data_json, roles, roles_json,
                          conversations, conversations_json):
        dict_persistence = DictPersistence(user_data_json=user_data_json,
                                           chat_data_json=chat_data_json,
                                           bot_data_json=bot_data_json,
                                           roles_json=roles_json,
                                           conversations_json=conversations_json)
        assert dict_persistence.user_data == user_data
        assert dict_persistence.chat_data == chat_data
        assert dict_persistence.bot_data == bot_data
        assert dict_persistence.roles == roles
        assert dict_persistence.conversations == conversations

    @pytest.mark.skipif(sys.version_info < (3, 6), reason="dicts are not ordered in py<=3.5")
    def test_json_outputs(self, user_data_json, chat_data_json, bot_data_json, roles_json,
                          conversations_json):
        dict_persistence = DictPersistence(user_data_json=user_data_json,
                                           chat_data_json=chat_data_json,
                                           bot_data_json=bot_data_json,
                                           roles_json=roles_json,
                                           conversations_json=conversations_json)
        assert dict_persistence.user_data_json == user_data_json
        assert dict_persistence.chat_data_json == chat_data_json
        assert dict_persistence.bot_data_json == bot_data_json
        assert dict_persistence.roles_json == roles_json
        assert dict_persistence.conversations_json == conversations_json

    @pytest.mark.skipif(sys.version_info < (3, 6), reason="dicts are not ordered in py<=3.5")
    def test_json_changes(self, user_data, user_data_json, chat_data, chat_data_json,
                          bot_data, bot_data_json, roles, roles_json,
                          conversations, conversations_json):
        dict_persistence = DictPersistence(user_data_json=user_data_json,
                                           chat_data_json=chat_data_json,
                                           bot_data_json=bot_data_json,
                                           roles_json=roles_json,
                                           conversations_json=conversations_json)
        user_data_two = user_data.copy()
        user_data_two.update({4: {5: 6}})
        dict_persistence.update_user_data(4, {5: 6})
        assert dict_persistence.user_data == user_data_two
        assert dict_persistence.user_data_json != user_data_json
        assert dict_persistence.user_data_json == json.dumps(user_data_two)

        chat_data_two = chat_data.copy()
        chat_data_two.update({7: {8: 9}})
        dict_persistence.update_chat_data(7, {8: 9})
        assert dict_persistence.chat_data == chat_data_two
        assert dict_persistence.chat_data_json != chat_data_json
        assert dict_persistence.chat_data_json == json.dumps(chat_data_two)

        bot_data_two = bot_data.copy()
        bot_data_two.update({'7': {'8': '9'}})
        bot_data['7'] = {'8': '9'}
        dict_persistence.update_bot_data(bot_data)
        assert dict_persistence.bot_data == bot_data_two
        assert dict_persistence.bot_data_json != bot_data_json
        assert dict_persistence.bot_data_json == json.dumps(bot_data_two)

        roles_two = deepcopy(roles)
        roles_two.add_role(name='role_two', chat_ids=[7, 8])
        roles.add_role(name='role_two', chat_ids=[7, 8])
        dict_persistence.update_roles(roles)
        assert dict_persistence.roles == roles_two
        assert dict_persistence.roles_json != roles_json
        assert Roles.decode_from_json(dict_persistence.roles_json, None) == roles

        conversations_two = conversations.copy()
        conversations_two.update({'name4': {(1, 2): 3}})
        dict_persistence.update_conversation('name4', (1, 2), 3)
        assert dict_persistence.conversations == conversations_two
        assert dict_persistence.conversations_json != conversations_json
        assert dict_persistence.conversations_json == encode_conversations_to_json(
            conversations_two)

    def test_with_handler(self, bot, update):
        dict_persistence = DictPersistence()
        u = Updater(bot=bot, persistence=dict_persistence, use_context=True)
        dp = u.dispatcher

        def first(update, context):
            if not context.user_data == {}:
                pytest.fail()
            if not context.chat_data == {}:
                pytest.fail()
            if not context.bot_data == {}:
                pytest.fail()
            context.user_data['test1'] = 'test2'
            context.chat_data[3] = 'test4'
            context.bot_data['test1'] = 'test2'
            context.roles.add_role(name='test2', chat_ids=[4, 5])

        def second(update, context):
            if not context.user_data['test1'] == 'test2':
                pytest.fail()
            if not context.chat_data[3] == 'test4':
                pytest.fail()
            if not context.bot_data['test1'] == 'test2':
                pytest.fail()
            if not context.roles['test2'].user_ids == set([4, 5]):
                pytest.fail()

        h1 = MessageHandler(None, first, pass_user_data=True, pass_chat_data=True)
        h2 = MessageHandler(None, second, pass_user_data=True, pass_chat_data=True)
        dp.add_handler(h1)
        dp.process_update(update)
        del (dp)
        del (u)
        user_data = dict_persistence.user_data_json
        chat_data = dict_persistence.chat_data_json
        bot_data = dict_persistence.bot_data_json
        del (dict_persistence)
        dict_persistence_2 = DictPersistence(user_data_json=user_data,
                                             chat_data_json=chat_data,
                                             bot_data_json=bot_data)

        u = Updater(bot=bot, persistence=dict_persistence_2)
        dp = u.dispatcher
        dp.add_handler(h2)
        dp.process_update(update)

    def test_with_conversationHandler(self, dp, update, conversations_json):
        dict_persistence = DictPersistence(conversations_json=conversations_json)
        dp.persistence = dict_persistence
        dp.use_context = True
        NEXT, NEXT2 = range(2)

        def start(update, context):
            return NEXT

        start = CommandHandler('start', start)

        def next(update, context):
            return NEXT2

        next = MessageHandler(None, next)

        def next2(update, context):
            return ConversationHandler.END

        next2 = MessageHandler(None, next2)

        ch = ConversationHandler([start], {NEXT: [next], NEXT2: [next2]}, [], name='name2',
                                 persistent=True)
        dp.add_handler(ch)
        assert ch.conversations[ch._get_key(update)] == 1
        dp.process_update(update)
        assert ch._get_key(update) not in ch.conversations
        update.message.text = '/start'
        update.message.entities = [MessageEntity(MessageEntity.BOT_COMMAND, 0, 6)]
        dp.process_update(update)
        assert ch.conversations[ch._get_key(update)] == 0
        assert ch.conversations == dict_persistence.conversations['name2']

    def test_with_nested_conversationHandler(self, dp, update, conversations_json):
        dict_persistence = DictPersistence(conversations_json=conversations_json)
        dp.persistence = dict_persistence
        dp.use_context = True
        NEXT2, NEXT3 = range(1, 3)

        def start(update, context):
            return NEXT2

        start = CommandHandler('start', start)

        def next(update, context):
            return NEXT2

        next = MessageHandler(None, next)

        def next2(update, context):
            return ConversationHandler.END

        next2 = MessageHandler(None, next2)

        nested_ch = ConversationHandler(
            [next],
            {NEXT2: [next2]},
            [],
            name='name3',
            persistent=True,
            map_to_parent={ConversationHandler.END: ConversationHandler.END},
        )

        ch = ConversationHandler([start], {NEXT2: [nested_ch], NEXT3: []}, [], name='name2',
                                 persistent=True)
        dp.add_handler(ch)
        assert ch.conversations[ch._get_key(update)] == 1
        assert nested_ch.conversations[nested_ch._get_key(update)] == 1
        dp.process_update(update)
        assert ch._get_key(update) not in ch.conversations
        assert nested_ch._get_key(update) not in nested_ch.conversations
        update.message.text = '/start'
        update.message.entities = [MessageEntity(MessageEntity.BOT_COMMAND, 0, 6)]
        dp.process_update(update)
        assert ch.conversations[ch._get_key(update)] == 1
        assert ch.conversations == dict_persistence.conversations['name2']
        assert nested_ch._get_key(update) not in nested_ch.conversations
        dp.process_update(update)
        assert ch.conversations[ch._get_key(update)] == 1
        assert ch.conversations == dict_persistence.conversations['name2']
        assert nested_ch.conversations[nested_ch._get_key(update)] == 1
        assert nested_ch.conversations == dict_persistence.conversations['name3']<|MERGE_RESOLUTION|>--- conflicted
+++ resolved
@@ -377,12 +377,6 @@
         with open(name, 'w') as f:
             f.write('(())')
     yield True
-<<<<<<< HEAD
-    for name in ['pickletest_user_data', 'pickletest_chat_data', 'pickletest_bot_data',
-                 'pickletest_conversations', 'pickletest_roles', 'pickletest']:
-        os.remove(name)
-=======
->>>>>>> f7ec7a7c
 
 
 @pytest.fixture(scope='function')
@@ -402,12 +396,6 @@
     with open('pickletest', 'wb') as f:
         pickle.dump(data, f)
     yield True
-<<<<<<< HEAD
-    for name in ['pickletest_user_data', 'pickletest_chat_data', 'pickletest_bot_data',
-                 'pickletest_conversations', 'pickletest_roles', 'pickletest']:
-        os.remove(name)
-=======
->>>>>>> f7ec7a7c
 
 
 @pytest.fixture(scope='function')
@@ -942,12 +930,7 @@
         assert pickle_persistence_2.get_bot_data()['my_test3'] == 'Working3!'
         assert pickle_persistence_2.get_roles()['Working4!'].chat_ids == set([4, 5])
 
-<<<<<<< HEAD
     def test_flush_on_stop_only_roles(self, bot, update, pickle_persistence_only_roles):
-        os.remove('pickletest_user_data')
-        os.remove('pickletest_chat_data')
-        os.remove('pickletest_bot_data')
-        os.remove('pickletest_roles')
         u = Updater(bot=bot, persistence=pickle_persistence_only_roles)
         dp = u.dispatcher
         u.running = True
@@ -972,10 +955,6 @@
         assert pickle_persistence_2.get_roles()['Working5!'].chat_ids == set([4, 5])
 
     def test_flush_on_stop_only_bot(self, bot, update, pickle_persistence_only_bot):
-        os.remove('pickletest_roles')
-=======
-    def test_flush_on_stop_only_bot(self, bot, update, pickle_persistence_only_bot):
->>>>>>> f7ec7a7c
         u = Updater(bot=bot, persistence=pickle_persistence_only_bot)
         dp = u.dispatcher
         u.running = True
