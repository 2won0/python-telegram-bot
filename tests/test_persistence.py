--- conflicted
+++ resolved
@@ -372,15 +372,9 @@
 
 
 @pytest.fixture(scope='function')
-<<<<<<< HEAD
 def good_pickle_files(user_data, chat_data, bot_data, conversations, roles):
-    all = {'user_data': user_data, 'chat_data': chat_data,
-           'bot_data': bot_data, 'conversations': conversations, 'roles': roles.encode_to_json()}
-=======
-def good_pickle_files(user_data, chat_data, bot_data, conversations):
     data = {'user_data': user_data, 'chat_data': chat_data,
-            'bot_data': bot_data, 'conversations': conversations}
->>>>>>> 8d6970ab
+            'bot_data': bot_data, 'conversations': conversations, 'roles': roles.encode_to_json()}
     with open('pickletest_user_data', 'wb') as f:
         pickle.dump(user_data, f)
     with open('pickletest_chat_data', 'wb') as f:
