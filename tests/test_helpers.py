#!/usr/bin/env python
#
# A library that provides a Python interface to the Telegram Bot API
# Copyright (C) 2015-2018
# Leandro Toledo de Souza <devs@python-telegram-bot.org>
#
# This program is free software: you can redistribute it and/or modify
# it under the terms of the GNU Lesser Public License as published by
# the Free Software Foundation, either version 3 of the License, or
# (at your option) any later version.
#
# This program is distributed in the hope that it will be useful,
# but WITHOUT ANY WARRANTY; without even the implied warranty of
# MERCHANTABILITY or FITNESS FOR A PARTICULAR PURPOSE.  See the
# GNU Lesser Public License for more details.
#
# You should have received a copy of the GNU Lesser Public License
# along with this program.  If not, see [http://www.gnu.org/licenses/].
<<<<<<< HEAD
import pytest
=======
from telegram import Update
>>>>>>> b275031a

from telegram import Sticker
from telegram import User
from telegram.message import Message
from telegram.utils import helpers


class TestHelpers(object):
    def test_escape_markdown(self):
        test_str = '*bold*, _italic_, `code`, [text_link](http://github.com/)'
        expected_str = '\*bold\*, \_italic\_, \`code\`, \[text\_link](http://github.com/)'

        assert expected_str == helpers.escape_markdown(test_str)

<<<<<<< HEAD
    def test_create_deep_linked_url(self):
        username = 'JamesTheMock'

        payload = "hello"
        expected = "https://t.me/{}?start={}".format(username, payload)
        actual = helpers.create_deep_linked_url(username, payload)
        assert expected == actual

        payload = ""
        expected = "https://t.me/{}".format(username)
        assert expected == helpers.create_deep_linked_url(username, payload)
        assert expected == helpers.create_deep_linked_url(username)

        try:
            # Invalid characters
            helpers.create_deep_linked_url(username, 'text with spaces')
            pytest.fail()
        except Exception as e:
            assert isinstance(e, ValueError)

        try:
            # Too long payload
            helpers.create_deep_linked_url(username, '0' * 65)
            pytest.fail()
        except Exception as e:
            assert isinstance(e, ValueError)
=======
    def test_effective_message_type(self):
        test_message = Message(message_id=1,
                               from_user=None,
                               date=None,
                               chat=None)

        test_message.text = 'Test'
        assert helpers.effective_message_type(test_message) == 'text'
        test_message.text = None

        test_message.sticker = Sticker('sticker_id', 50, 50)
        assert helpers.effective_message_type(test_message) == 'sticker'
        test_message.sticker = None

        test_message.new_chat_members = [User(55, 'new_user', False)]
        assert helpers.effective_message_type(test_message) == 'new_chat_members'

        test_update = Update(1)
        test_message.text = 'Test'
        test_update.message = test_message
        assert helpers.effective_message_type(test_update) == 'text'

        empty_update = Update(2)
        assert helpers.effective_message_type(empty_update) is None
>>>>>>> b275031a
<|MERGE_RESOLUTION|>--- conflicted
+++ resolved
@@ -16,11 +16,8 @@
 #
 # You should have received a copy of the GNU Lesser Public License
 # along with this program.  If not, see [http://www.gnu.org/licenses/].
-<<<<<<< HEAD
+from telegram import Update
 import pytest
-=======
-from telegram import Update
->>>>>>> b275031a
 
 from telegram import Sticker
 from telegram import User
@@ -35,7 +32,6 @@
 
         assert expected_str == helpers.escape_markdown(test_str)
 
-<<<<<<< HEAD
     def test_create_deep_linked_url(self):
         username = 'JamesTheMock'
 
@@ -62,7 +58,7 @@
             pytest.fail()
         except Exception as e:
             assert isinstance(e, ValueError)
-=======
+
     def test_effective_message_type(self):
         test_message = Message(message_id=1,
                                from_user=None,
@@ -86,5 +82,4 @@
         assert helpers.effective_message_type(test_update) == 'text'
 
         empty_update = Update(2)
-        assert helpers.effective_message_type(empty_update) is None
->>>>>>> b275031a
+        assert helpers.effective_message_type(empty_update) is None